#!/bin/sh
# Copyright (c) Tailscale Inc & AUTHORS
# SPDX-License-Identifier: BSD-3-Clause
#
# This script detects the current operating system, and installs
# Tailscale according to that OS's conventions.
#
# Environment variables:
#   TRACK: Set to "stable" or "unstable" (default: stable)
#   TAILSCALE_VERSION: Pin to a specific version (e.g., "1.88.4")
#
# Examples:
#   curl -fsSL https://tailscale.com/install.sh | sh
#   curl -fsSL https://tailscale.com/install.sh | TAILSCALE_VERSION=1.88.4 sh
#   curl -fsSL https://tailscale.com/install.sh | TRACK=unstable sh

set -eu

# All the code is wrapped in a main function that gets called at the
# bottom of the file, so that a truncated partial download doesn't end
# up executing half a script.
main() {
	# Step 1: detect the current linux distro, version, and packaging system.
	#
	# We rely on a combination of 'uname' and /etc/os-release to find
	# an OS name and version, and from there work out what
	# installation method we should be using.
	#
	# The end result of this step is that the following three
	# variables are populated, if detection was successful.
	OS=""
	VERSION=""
	PACKAGETYPE=""
	APT_KEY_TYPE="" # Only for apt-based distros
	APT_SYSTEMCTL_START=false # Only needs to be true for Kali
	TRACK="${TRACK:-stable}"
	TAILSCALE_VERSION="${TAILSCALE_VERSION:-}"

	case "$TRACK" in
		stable|unstable)
			;;
		*)
			echo "unsupported track $TRACK"
			exit 1
			;;
	esac

	if [ -f /etc/os-release ]; then
		# /etc/os-release populates a number of shell variables. We care about the following:
		#  - ID: the short name of the OS (e.g. "debian", "freebsd")
		#  - VERSION_ID: the numeric release version for the OS, if any (e.g. "18.04")
		#  - VERSION_CODENAME: the codename of the OS release, if any (e.g. "buster")
		#  - UBUNTU_CODENAME: if it exists, use instead of VERSION_CODENAME
		. /etc/os-release
		VERSION_MAJOR="${VERSION_ID:-}"
		VERSION_MAJOR="${VERSION_MAJOR%%.*}"
		case "$ID" in
			ubuntu|pop|neon|zorin|tuxedo)
				OS="ubuntu"
				if [ "${UBUNTU_CODENAME:-}" != "" ]; then
				    VERSION="$UBUNTU_CODENAME"
				else
				    VERSION="$VERSION_CODENAME"
				fi
				PACKAGETYPE="apt"
				# Third-party keyrings became the preferred method of
				# installation in Ubuntu 20.04.
				if [ "$VERSION_MAJOR" -lt 20 ]; then
					APT_KEY_TYPE="legacy"
				else
					APT_KEY_TYPE="keyring"
				fi
				;;
			debian)
				OS="$ID"
				VERSION="$VERSION_CODENAME"
				PACKAGETYPE="apt"
				# Third-party keyrings became the preferred method of
				# installation in Debian 11 (Bullseye).
				if [ -z "${VERSION_ID:-}" ]; then
					# rolling release. If you haven't kept current, that's on you.
					APT_KEY_TYPE="keyring"
				# Parrot Security is a special case that uses ID=debian
				elif [ "$NAME" = "Parrot Security" ]; then
					# All versions new enough to have this behaviour prefer keyring
					# and their VERSION_ID is not consistent with Debian.
					APT_KEY_TYPE="keyring"
					# They don't specify the Debian version they're based off in os-release
					# but Parrot 6 is based on Debian 12 Bookworm.
					VERSION=bookworm
				elif [ "$VERSION_MAJOR" -lt 11 ]; then
					APT_KEY_TYPE="legacy"
				else
					APT_KEY_TYPE="keyring"
				fi
				;;
			linuxmint)
				if [ "${UBUNTU_CODENAME:-}" != "" ]; then
				    OS="ubuntu"
				    VERSION="$UBUNTU_CODENAME"
				elif [ "${DEBIAN_CODENAME:-}" != "" ]; then
				    OS="debian"
				    VERSION="$DEBIAN_CODENAME"
				else
				    OS="ubuntu"
				    VERSION="$VERSION_CODENAME"
				fi
				PACKAGETYPE="apt"
				if [ "$VERSION_MAJOR" -lt 5 ]; then
					APT_KEY_TYPE="legacy"
				else
					APT_KEY_TYPE="keyring"
				fi
				;;
			elementary)
				OS="ubuntu"
				VERSION="$UBUNTU_CODENAME"
				PACKAGETYPE="apt"
				if [ "$VERSION_MAJOR" -lt 6 ]; then
					APT_KEY_TYPE="legacy"
				else
					APT_KEY_TYPE="keyring"
				fi
				;;
			industrial-os)
				OS="debian"
				PACKAGETYPE="apt"
				if [ "$VERSION_MAJOR" -lt 5 ]; then
					VERSION="buster"
					APT_KEY_TYPE="legacy"
				else
					VERSION="bullseye"
					APT_KEY_TYPE="keyring"
				fi
				;;
			parrot|mendel)
				OS="debian"
				PACKAGETYPE="apt"
				if [ "$VERSION_MAJOR" -lt 5 ]; then
					VERSION="buster"
					APT_KEY_TYPE="legacy"
				else
					VERSION="bullseye"
					APT_KEY_TYPE="keyring"
				fi
				;;
			galliumos)
				OS="ubuntu"
				PACKAGETYPE="apt"
				VERSION="bionic"
				APT_KEY_TYPE="legacy"
				;;
			pureos|kaisen)
				OS="debian"
				PACKAGETYPE="apt"
				VERSION="bullseye"
				APT_KEY_TYPE="keyring"
				;;
			raspbian)
				OS="$ID"
				VERSION="$VERSION_CODENAME"
				PACKAGETYPE="apt"
				# Third-party keyrings became the preferred method of
				# installation in Raspbian 11 (Bullseye).
				if [ "$VERSION_MAJOR" -lt 11 ]; then
					APT_KEY_TYPE="legacy"
				else
					APT_KEY_TYPE="keyring"
				fi
				;;
			kali)
				OS="debian"
				PACKAGETYPE="apt"
				APT_SYSTEMCTL_START=true
				# Third-party keyrings became the preferred method of
				# installation in Debian 11 (Bullseye), which Kali switched
				# to in roughly 2021.x releases
				if [ "$VERSION_MAJOR" -lt 2021 ]; then
					# Kali VERSION_ID is "kali-rolling", which isn't distinguishing
					VERSION="buster"
					APT_KEY_TYPE="legacy"
				else
					VERSION="bullseye"
					APT_KEY_TYPE="keyring"
				fi
				;;
			Deepin|deepin)  # https://github.com/tailscale/tailscale/issues/7862
				OS="debian"
				PACKAGETYPE="apt"
				if [ "$VERSION_MAJOR" -lt 20 ]; then
					APT_KEY_TYPE="legacy"
					VERSION="buster"
				else
					APT_KEY_TYPE="keyring"
					VERSION="bullseye"
				fi
				;;
			pika)
				PACKAGETYPE="apt"
				# All versions of PikaOS are new enough to prefer keyring
				APT_KEY_TYPE="keyring"
				# Older versions of PikaOS are based on Ubuntu rather than Debian
				if [ "$VERSION_MAJOR" -lt 4 ]; then
					OS="ubuntu"
					VERSION="$UBUNTU_CODENAME"
				else
					OS="debian"
					VERSION="$DEBIAN_CODENAME"
				fi
				;;
			sparky)
				OS="debian"
				PACKAGETYPE="apt"
				VERSION="$DEBIAN_CODENAME"
				APT_KEY_TYPE="keyring"
				;;
			centos)
				OS="$ID"
				VERSION="$VERSION_MAJOR"
				PACKAGETYPE="dnf"
				if [ "$VERSION" = "7" ]; then
					PACKAGETYPE="yum"
				fi
				;;
			ol)
				OS="oracle"
				VERSION="$VERSION_MAJOR"
				PACKAGETYPE="dnf"
				if [ "$VERSION" = "7" ]; then
					PACKAGETYPE="yum"
				fi
				;;
			rhel|miraclelinux)
				OS="$ID"
				if [ "$ID" = "miraclelinux" ]; then
					OS="rhel"
				fi
				VERSION="$VERSION_MAJOR"
				PACKAGETYPE="dnf"
				if [ "$VERSION" = "7" ]; then
					PACKAGETYPE="yum"
				fi
				;;
			fedora)
				OS="$ID"
				VERSION=""
				PACKAGETYPE="dnf"
				;;
			rocky|almalinux|nobara|openmandriva|sangoma|risios|cloudlinux|alinux|fedora-asahi-remix)
				OS="fedora"
				VERSION=""
				PACKAGETYPE="dnf"
				;;
			amzn)
				OS="amazon-linux"
				VERSION="$VERSION_ID"
				PACKAGETYPE="yum"
				;;
			xenenterprise)
				OS="centos"
				VERSION="$VERSION_MAJOR"
				PACKAGETYPE="yum"
				;;
			opensuse-leap|sles)
				OS="opensuse"
				VERSION="leap/$VERSION_ID"
				PACKAGETYPE="zypper"
				;;
			opensuse-tumbleweed)
				OS="opensuse"
				VERSION="tumbleweed"
				PACKAGETYPE="zypper"
				;;
			sle-micro-rancher)
				OS="opensuse"
				VERSION="leap/15.4"
				PACKAGETYPE="zypper"
				;;
			arch|archarm|endeavouros|blendos|garuda|archcraft|cachyos)
				OS="arch"
				VERSION="" # rolling release
				PACKAGETYPE="pacman"
				;;
			manjaro|manjaro-arm|biglinux)
				OS="manjaro"
				VERSION="" # rolling release
				PACKAGETYPE="pacman"
				;;
			alpine)
				OS="$ID"
				VERSION="$VERSION_ID"
				PACKAGETYPE="apk"
				;;
			postmarketos)
				OS="alpine"
				VERSION="$VERSION_ID"
				PACKAGETYPE="apk"
				;;
			nixos)
				echo "Please add Tailscale to your NixOS configuration directly:"
				echo
				echo "services.tailscale.enable = true;"
				exit 1
				;;
			bazzite)
				echo "Bazzite comes with Tailscale installed by default."
				echo "Please enable Tailscale by running the following commands as root:"
				echo
				echo "ujust enable-tailscale"
				echo "tailscale up"
				exit 1
				;;
			void)
				OS="$ID"
				VERSION="" # rolling release
				PACKAGETYPE="xbps"
				;;
			gentoo)
				OS="$ID"
				VERSION="" # rolling release
				PACKAGETYPE="emerge"
				;;
			freebsd)
				OS="$ID"
				VERSION="$VERSION_MAJOR"
				PACKAGETYPE="pkg"
				;;
			osmc)
				OS="debian"
				PACKAGETYPE="apt"
				VERSION="bullseye"
				APT_KEY_TYPE="keyring"
				;;
			photon)
				OS="photon"
				VERSION="$VERSION_MAJOR"
				PACKAGETYPE="tdnf"
				;;
<<<<<<< HEAD
			solus)
				OS="$ID"
				VERSION="" # rolling release
				PACKAGETYPE="eopkg"
=======
			steamos)
				echo "To install Tailscale on SteamOS, please follow the instructions here:"
				echo "https://github.com/tailscale-dev/deck-tailscale"
				exit 1
>>>>>>> ee594702
				;;

			# TODO: wsl?
			# TODO: synology? qnap?
		esac
	fi

	# If we failed to detect something through os-release, consult
	# uname and try to infer things from that.
	if [ -z "$OS" ]; then
		if type uname >/dev/null 2>&1; then
			case "$(uname)" in
				FreeBSD)
					# FreeBSD before 12.2 doesn't have
					# /etc/os-release, so we wouldn't have found it in
					# the os-release probing above.
					OS="freebsd"
					VERSION="$(freebsd-version | cut -f1 -d.)"
					PACKAGETYPE="pkg"
					;;
				OpenBSD)
					OS="openbsd"
					VERSION="$(uname -r)"
					PACKAGETYPE=""
					;;
				Darwin)
					OS="macos"
					VERSION="$(sw_vers -productVersion | cut -f1-2 -d.)"
					PACKAGETYPE="appstore"
					;;
				Linux)
					OS="other-linux"
					VERSION=""
					PACKAGETYPE=""
					;;
			esac
		fi
	fi

	# Ideally we want to use curl, but on some installs we
	# only have wget. Detect and use what's available.
	CURL=
	if type curl >/dev/null; then
		CURL="curl -fsSL"
	elif type wget >/dev/null; then
		CURL="wget -q -O-"
	fi
	if [ -z "$CURL" ]; then
		echo "The installer needs either curl or wget to download files."
		echo "Please install either curl or wget to proceed."
		exit 1
	fi

	TEST_URL="https://pkgs.tailscale.com/"
	RC=0
	TEST_OUT=$($CURL "$TEST_URL" 2>&1) || RC=$?
	if [ $RC != 0 ]; then
		echo "The installer cannot reach $TEST_URL"
		echo "Please make sure that your machine has internet access."
		echo "Test output:"
		echo $TEST_OUT
		exit 1
	fi

	# Step 2: having detected an OS we support, is it one of the
	# versions we support?
	OS_UNSUPPORTED=
	case "$OS" in
		ubuntu|debian|raspbian|centos|oracle|rhel|amazon-linux|opensuse|photon)
			# Check with the package server whether a given version is supported.
			URL="https://pkgs.tailscale.com/$TRACK/$OS/$VERSION/installer-supported"
			$CURL "$URL" 2> /dev/null | grep -q OK || OS_UNSUPPORTED=1
			;;
		fedora)
			# All versions supported, no version checking required.
			;;
		arch)
			# Rolling release, no version checking needed.
			;;
		manjaro)
			# Rolling release, no version checking needed.
			;;
		alpine)
			# All versions supported, no version checking needed.
			# TODO: is that true? When was tailscale packaged?
			;;
		void)
			# Rolling release, no version checking needed.
			;;
		gentoo)
			# Rolling release, no version checking needed.
			;;
		solus)
			# Rolling release, no version checking needed.
			;;
		freebsd)
			if [ "$VERSION" != "12" ] && \
			   [ "$VERSION" != "13" ] && \
			   [ "$VERSION" != "14" ] && \
			   [ "$VERSION" != "15" ]
			then
				OS_UNSUPPORTED=1
			fi
			;;
		openbsd)
			OS_UNSUPPORTED=1
			;;
		macos)
			# We delegate macOS installation to the app store, it will
			# perform version checks for us.
			;;
		other-linux)
			OS_UNSUPPORTED=1
			;;
		*)
			OS_UNSUPPORTED=1
			;;
	esac
	if [ "$OS_UNSUPPORTED" = "1" ]; then
		case "$OS" in
			other-linux)
				echo "Couldn't determine what kind of Linux is running."
				echo "You could try the static binaries at:"
				echo "https://pkgs.tailscale.com/$TRACK/#static"
				;;
			"")
				echo "Couldn't determine what operating system you're running."
				;;
			*)
				echo "$OS $VERSION isn't supported by this script yet."
				;;
		esac
		echo
		echo "If you'd like us to support your system better, please email support@tailscale.com"
		echo "and tell us what OS you're running."
		echo
		echo "Please include the following information we gathered from your system:"
		echo
		echo "OS=$OS"
		echo "VERSION=$VERSION"
		echo "PACKAGETYPE=$PACKAGETYPE"
		if type uname >/dev/null 2>&1; then
			echo "UNAME=$(uname -a)"
		else
			echo "UNAME="
		fi
		echo
		if [ -f /etc/os-release ]; then
			cat /etc/os-release
		else
			echo "No /etc/os-release"
		fi
		exit 1
	fi

	# Step 3: work out if we can run privileged commands, and if so,
	# how.
	CAN_ROOT=
	SUDO=
	if [ "$(id -u)" = 0 ]; then
		CAN_ROOT=1
		SUDO=""
	elif type sudo >/dev/null; then
		CAN_ROOT=1
		SUDO="sudo"
	elif type doas >/dev/null; then
		CAN_ROOT=1
		SUDO="doas"
	fi
	if [ "$CAN_ROOT" != "1" ]; then
		echo "This installer needs to run commands as root."
		echo "We tried looking for 'sudo' and 'doas', but couldn't find them."
		echo "Either re-run this script as root, or set up sudo/doas."
		exit 1
	fi


	# Step 4: run the installation.
	OSVERSION="$OS"
	[ "$VERSION" != "" ] && OSVERSION="$OSVERSION $VERSION"

	# Prepare package name with optional version
	PACKAGE_NAME="tailscale"
	if [ -n "$TAILSCALE_VERSION" ]; then
		echo "Installing Tailscale $TAILSCALE_VERSION for $OSVERSION, using method $PACKAGETYPE"
	else
		echo "Installing Tailscale for $OSVERSION, using method $PACKAGETYPE"
	fi
	case "$PACKAGETYPE" in
		apt)
			export DEBIAN_FRONTEND=noninteractive
			if [ "$APT_KEY_TYPE" = "legacy" ] && ! type gpg >/dev/null; then
				$SUDO apt-get update
				$SUDO apt-get install -y gnupg
			fi

			set -x
			$SUDO mkdir -p --mode=0755 /usr/share/keyrings
			case "$APT_KEY_TYPE" in
				legacy)
					$CURL "https://pkgs.tailscale.com/$TRACK/$OS/$VERSION.asc" | $SUDO apt-key add -
					$CURL "https://pkgs.tailscale.com/$TRACK/$OS/$VERSION.list" | $SUDO tee /etc/apt/sources.list.d/tailscale.list
					$SUDO chmod 0644 /etc/apt/sources.list.d/tailscale.list
				;;
				keyring)
					$CURL "https://pkgs.tailscale.com/$TRACK/$OS/$VERSION.noarmor.gpg" | $SUDO tee /usr/share/keyrings/tailscale-archive-keyring.gpg >/dev/null
					$SUDO chmod 0644 /usr/share/keyrings/tailscale-archive-keyring.gpg
					$CURL "https://pkgs.tailscale.com/$TRACK/$OS/$VERSION.tailscale-keyring.list" | $SUDO tee /etc/apt/sources.list.d/tailscale.list
					$SUDO chmod 0644 /etc/apt/sources.list.d/tailscale.list
				;;
			esac
			$SUDO apt-get update
			if [ -n "$TAILSCALE_VERSION" ]; then
				$SUDO apt-get install -y "tailscale=$TAILSCALE_VERSION" tailscale-archive-keyring
			else
				$SUDO apt-get install -y tailscale tailscale-archive-keyring
			fi
			if [ "$APT_SYSTEMCTL_START" = "true" ]; then
				$SUDO systemctl enable --now tailscaled
				$SUDO systemctl start tailscaled
			fi
			set +x
		;;
		yum)
			set -x
			$SUDO yum install yum-utils -y
			$SUDO yum-config-manager -y --add-repo "https://pkgs.tailscale.com/$TRACK/$OS/$VERSION/tailscale.repo"
			if [ -n "$TAILSCALE_VERSION" ]; then
				$SUDO yum install "tailscale-$TAILSCALE_VERSION" -y
			else
				$SUDO yum install tailscale -y
			fi
			$SUDO systemctl enable --now tailscaled
			set +x
		;;
		dnf)
			# DNF 5 has a different argument format; determine which one we have.
			DNF_VERSION="3"
			if LANG=C.UTF-8 dnf --version | grep -q '^dnf5 version'; then
				DNF_VERSION="5"
			fi

			# The 'config-manager' plugin wasn't implemented when
			# DNF5 was released; detect that and use the old
			# version if necessary.
			if [ "$DNF_VERSION" = "5" ]; then
				set -x
				$SUDO dnf install -y 'dnf-command(config-manager)' && DNF_HAVE_CONFIG_MANAGER=1 || DNF_HAVE_CONFIG_MANAGER=0
				set +x

				if [ "$DNF_HAVE_CONFIG_MANAGER" != "1" ]; then
					if type dnf-3 >/dev/null; then
						DNF_VERSION="3"
					else
						echo "dnf 5 detected, but 'dnf-command(config-manager)' not available and dnf-3 not found"
						exit 1
					fi
				fi
			fi

			set -x
			if [ "$DNF_VERSION" = "3" ]; then
				$SUDO dnf install -y 'dnf-command(config-manager)'
				$SUDO dnf config-manager --add-repo "https://pkgs.tailscale.com/$TRACK/$OS/$VERSION/tailscale.repo"
			elif [ "$DNF_VERSION" = "5" ]; then
				# Already installed config-manager, above.
				$SUDO dnf config-manager addrepo --from-repofile="https://pkgs.tailscale.com/$TRACK/$OS/$VERSION/tailscale.repo"
			else
				echo "unexpected: unknown dnf version $DNF_VERSION"
				exit 1
			fi
			if [ -n "$TAILSCALE_VERSION" ]; then
				$SUDO dnf install -y "tailscale-$TAILSCALE_VERSION"
			else
				$SUDO dnf install -y tailscale
			fi
			$SUDO systemctl enable --now tailscaled
			set +x
		;;
		tdnf)
			set -x
			curl -fsSL "https://pkgs.tailscale.com/$TRACK/$OS/$VERSION/tailscale.repo" > /etc/yum.repos.d/tailscale.repo
			if [ -n "$TAILSCALE_VERSION" ]; then
				$SUDO tdnf install -y "tailscale-$TAILSCALE_VERSION"
			else
				$SUDO tdnf install -y tailscale
			fi
			$SUDO systemctl enable --now tailscaled
			set +x
		;;
		zypper)
			set -x
			$SUDO rpm --import "https://pkgs.tailscale.com/$TRACK/$OS/$VERSION/repo.gpg"
			$SUDO zypper --non-interactive ar -g -r "https://pkgs.tailscale.com/$TRACK/$OS/$VERSION/tailscale.repo"
			$SUDO zypper --non-interactive --gpg-auto-import-keys refresh
			if [ -n "$TAILSCALE_VERSION" ]; then
				$SUDO zypper --non-interactive install "tailscale=$TAILSCALE_VERSION"
			else
				$SUDO zypper --non-interactive install tailscale
			fi
			$SUDO systemctl enable --now tailscaled
			set +x
			;;
		pacman)
			set -x
			if [ -n "$TAILSCALE_VERSION" ]; then
				echo "Warning: Arch Linux maintains their own Tailscale package. Version pinning may not work as expected, as the target version may no longer be available."
				$SUDO pacman -S "tailscale=$TAILSCALE_VERSION" --noconfirm
			else
				$SUDO pacman -S tailscale --noconfirm
			fi
			$SUDO systemctl enable --now tailscaled
			set +x
			;;
		pkg)
			set -x
			if [ -n "$TAILSCALE_VERSION" ]; then
				echo "Warning: FreeBSD maintains their own Tailscale package. Version pinning may not work as expected, as the target version may no longer be available."
				$SUDO pkg install --yes "tailscale-$TAILSCALE_VERSION"
			else
				$SUDO pkg install --yes tailscale
			fi
			$SUDO service tailscaled enable
			$SUDO service tailscaled start
			set +x
			;;
		apk)
			set -x
			if ! grep -Eq '^http.*/community$' /etc/apk/repositories; then
				if type setup-apkrepos >/dev/null; then
					$SUDO setup-apkrepos -c -1
				else
					echo "installing tailscale requires the community repo to be enabled in /etc/apk/repositories"
					exit 1
				fi
			fi
			if [ -n "$TAILSCALE_VERSION" ]; then
				echo "Warning: Alpine Linux maintains their own Tailscale package. Version pinning may not work as expected, as the target version may no longer be available."
				$SUDO apk add "tailscale=$TAILSCALE_VERSION"
			else
				$SUDO apk add tailscale
			fi
			$SUDO rc-update add tailscale
			$SUDO rc-service tailscale start
			set +x
			;;
		xbps)
			set -x
			if [ -n "$TAILSCALE_VERSION" ]; then
				echo "Warning: Void Linux maintains their own Tailscale package. Version pinning may not work as expected, as the target version may no longer be available."
				$SUDO xbps-install "tailscale-$TAILSCALE_VERSION" -y
			else
				$SUDO xbps-install tailscale -y
			fi
			set +x
			;;
		emerge)
			set -x
			if [ -n "$TAILSCALE_VERSION" ]; then
				echo "Warning: Gentoo maintains their own Tailscale package. Version pinning may not work as expected, as the target version may no longer be available."
				$SUDO emerge --ask=n "=net-vpn/tailscale-$TAILSCALE_VERSION"
			else
				$SUDO emerge --ask=n net-vpn/tailscale
			fi
			set +x
			;;
		eopkg)
			set -x
			$SUDO eopkg install tailscale
			$SUDO systemctl enable --now tailscaled
			set +x
			;;
		appstore)
			set -x
			open "https://apps.apple.com/us/app/tailscale/id1475387142"
			set +x
			;;
		*)
			echo "unexpected: unknown package type $PACKAGETYPE"
			exit 1
			;;
	esac

	echo "Installation complete! Log in to start using Tailscale by running:"
	echo
	if [ -z "$SUDO" ]; then
		echo "tailscale up"
	else
		echo "$SUDO tailscale up"
	fi
}

main<|MERGE_RESOLUTION|>--- conflicted
+++ resolved
@@ -336,17 +336,15 @@
 				VERSION="$VERSION_MAJOR"
 				PACKAGETYPE="tdnf"
 				;;
-<<<<<<< HEAD
 			solus)
 				OS="$ID"
 				VERSION="" # rolling release
 				PACKAGETYPE="eopkg"
-=======
+        ;;
 			steamos)
 				echo "To install Tailscale on SteamOS, please follow the instructions here:"
 				echo "https://github.com/tailscale-dev/deck-tailscale"
 				exit 1
->>>>>>> ee594702
 				;;
 
 			# TODO: wsl?
