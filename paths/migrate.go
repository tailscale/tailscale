// Copyright (c) 2021 Tailscale Inc & AUTHORS All rights reserved.
// Use of this source code is governed by a BSD-style
// license that can be found in the LICENSE file.

package paths

import (
	"os"
	"path/filepath"
<<<<<<< HEAD
	"runtime"
=======

	"tailscale.com/types/logger"
>>>>>>> 7d8227e7
)

// TryConfigFileMigration carefully copies the contents of oldFile to
// newFile, returning the path which should be used to read the config.
// - if newFile already exists, don't modify it just return its path
// - if neither oldFile nor newFile exist, return newFile for a fresh
//   default config to be written to.
// - if oldFile exists but copying to newFile fails, return oldFile so
//   there will at least be some config to work with.
func TryConfigFileMigration(logf logger.Logf, oldFile, newFile string) string {
	_, err := os.Stat(newFile)
	if err == nil {
		// Common case for a system which has already been migrated.
		return newFile
	}
	if !os.IsNotExist(err) {
		logf("TryConfigFileMigration failed; new file: %v", err)
		return newFile
	}

	contents, err := os.ReadFile(oldFile)
	if err != nil {
		// Common case for a new user.
		return newFile
	}

	newDir := filepath.Dir(newFile)
	os.MkdirAll(newDir, 0700)

	if runtime.GOOS == "windows" {
		err = SetStateDirPerms(newDir)
		if err != nil {
			return oldFile
		}
	}

	err = os.WriteFile(newFile, contents, 0600)
	if err != nil {
		removeErr := os.Remove(newFile)
		if removeErr != nil {
			logf("TryConfigFileMigration failed; write newFile no cleanup: %v, remove err: %v",
				err, removeErr)
			return oldFile
		}
		logf("TryConfigFileMigration failed; write newFile: %v", err)
		return oldFile
	}

	logf("TryConfigFileMigration: successfully migrated: from %v to %v",
		oldFile, newFile)

	return newFile
}<|MERGE_RESOLUTION|>--- conflicted
+++ resolved
@@ -7,12 +7,9 @@
 import (
 	"os"
 	"path/filepath"
-<<<<<<< HEAD
 	"runtime"
-=======
 
 	"tailscale.com/types/logger"
->>>>>>> 7d8227e7
 )
 
 // TryConfigFileMigration carefully copies the contents of oldFile to
@@ -43,7 +40,7 @@
 	os.MkdirAll(newDir, 0700)
 
 	if runtime.GOOS == "windows" {
-		err = SetStateDirPerms(newDir)
+		err = SetStateDirPerms(logf, newDir)
 		if err != nil {
 			return oldFile
 		}
