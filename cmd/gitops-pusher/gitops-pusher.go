// Copyright (c) 2022 Tailscale Inc & AUTHORS All rights reserved.
// Use of this source code is governed by a BSD-style
// license that can be found in the LICENSE file.

// Command gitops-pusher allows users to use a GitOps flow for managing Tailscale ACLs.
//
// See README.md for more details.
package main

import (
	"context"
	"crypto/sha256"
	"encoding/json"
	"flag"
	"fmt"
	"log"
	"net/http"
	"os"
	"regexp"
	"strings"
	"time"

	"github.com/peterbourgon/ff/v3/ffcli"
	"github.com/tailscale/hujson"
)

var (
	rootFlagSet  = flag.NewFlagSet("gitops-pusher", flag.ExitOnError)
	policyFname  = rootFlagSet.String("policy-file", "./policy.hujson", "filename for policy file")
	timeout      = rootFlagSet.Duration("timeout", 5*time.Minute, "timeout for the entire CI run")
	githubSyntax = rootFlagSet.Bool("github-syntax", true, "use GitHub Action error syntax (https://docs.github.com/en/actions/using-workflows/workflow-commands-for-github-actions#setting-an-error-message)")
)

func apply(tailnet, apiKey string) func(context.Context, []string) error {
	return func(ctx context.Context, args []string) error {
		controlEtag, err := getACLETag(ctx, tailnet, apiKey)
		if err != nil {
			return err
		}

		localEtag, err := sumFile(*policyFname)
		if err != nil {
			return err
		}

		log.Printf("control: %s", controlEtag)
		log.Printf("local:   %s", localEtag)

		if controlEtag == localEtag {
			log.Println("no update needed, doing nothing")
			return nil
		}

		if err := applyNewACL(ctx, tailnet, apiKey, *policyFname, controlEtag); err != nil {
<<<<<<< HEAD
			return err
=======
			fmt.Println(err)
			os.Exit(1)
>>>>>>> 41e60dae
		}

		return nil
	}
}

func test(tailnet, apiKey string) func(context.Context, []string) error {
	return func(ctx context.Context, args []string) error {
		controlEtag, err := getACLETag(ctx, tailnet, apiKey)
		if err != nil {
			return err
		}

		localEtag, err := sumFile(*policyFname)
		if err != nil {
			return err
		}

		log.Printf("control: %s", controlEtag)
		log.Printf("local:   %s", localEtag)

		if controlEtag == localEtag {
			log.Println("no updates found, doing nothing")
			return nil
		}

		if err := testNewACLs(ctx, tailnet, apiKey, *policyFname); err != nil {
<<<<<<< HEAD
			return err
		}
		return nil
	}
}

func getChecksums(tailnet, apiKey string) func(context.Context, []string) error {
	return func(ctx context.Context, args []string) error {
		controlEtag, err := getACLETag(ctx, tailnet, apiKey)
		if err != nil {
			return err
		}

		localEtag, err := sumFile(*policyFname)
		if err != nil {
			return err
=======
			fmt.Println(err)
			os.Exit(1)
>>>>>>> 41e60dae
		}

		log.Printf("control: %s", controlEtag)
		log.Printf("local:   %s", localEtag)

		return nil
	}
}

func main() {
	tailnet, ok := os.LookupEnv("TS_TAILNET")
	if !ok {
		log.Fatal("set envvar TS_TAILNET to your tailnet's name")
	}
	apiKey, ok := os.LookupEnv("TS_API_KEY")
	if !ok {
		log.Fatal("set envvar TS_API_KEY to your Tailscale API key")
	}

	applyCmd := &ffcli.Command{
		Name:       "apply",
		ShortUsage: "gitops-pusher [options] apply",
		ShortHelp:  "Pushes changes to CONTROL",
		LongHelp:   `Pushes changes to CONTROL`,
		Exec:       apply(tailnet, apiKey),
	}

	testCmd := &ffcli.Command{
		Name:       "test",
		ShortUsage: "gitops-pusher [options] test",
		ShortHelp:  "Tests ACL changes",
		LongHelp:   "Tests ACL changes",
		Exec:       test(tailnet, apiKey),
	}

	cksumCmd := &ffcli.Command{
		Name:       "checksum",
		ShortUsage: "Shows checksums of ACL files",
		ShortHelp:  "Fetch checksum of CONTROL's ACL and the local ACL for comparison",
		LongHelp:   "Fetch checksum of CONTROL's ACL and the local ACL for comparison",
		Exec:       getChecksums(tailnet, apiKey),
	}

	root := &ffcli.Command{
		ShortUsage:  "gitops-pusher [options] <command>",
		ShortHelp:   "Push Tailscale ACLs to CONTROL using a GitOps workflow",
		Subcommands: []*ffcli.Command{applyCmd, cksumCmd, testCmd},
		FlagSet:     rootFlagSet,
	}

	if err := root.Parse(os.Args[1:]); err != nil {
		log.Fatal(err)
	}

	ctx, cancel := context.WithTimeout(context.Background(), *timeout)
	defer cancel()

	if err := root.Run(ctx); err != nil {
		fmt.Println(err)
		os.Exit(1)
	}
}

func sumFile(fname string) (string, error) {
	data, err := os.ReadFile(fname)
	if err != nil {
		return "", err
	}

	formatted, err := hujson.Format(data)
	if err != nil {
		return "", err
	}

	h := sha256.New()
	_, err = h.Write(formatted)
	if err != nil {
		return "", err
	}

	return fmt.Sprintf("\"%x\"", h.Sum(nil)), nil
}

func applyNewACL(ctx context.Context, tailnet, apiKey, policyFname, oldEtag string) error {
	fin, err := os.Open(policyFname)
	if err != nil {
		return err
	}
	defer fin.Close()

	req, err := http.NewRequestWithContext(ctx, http.MethodPost, fmt.Sprintf("https://api.tailscale.com/api/v2/tailnet/%s/acl", tailnet), fin)
	if err != nil {
		return err
	}

	req.SetBasicAuth(apiKey, "")
	req.Header.Set("Content-Type", "application/hujson")
	req.Header.Set("If-Match", oldEtag)

	resp, err := http.DefaultClient.Do(req)
	if err != nil {
		return err
	}
	defer resp.Body.Close()

	got := resp.StatusCode
	want := http.StatusOK
	if got != want {
		var ate ACLTestError
		err := json.NewDecoder(resp.Body).Decode(&ate)
		if err != nil {
			return err
		}

		return ate
	}

	return nil
}

func testNewACLs(ctx context.Context, tailnet, apiKey, policyFname string) error {
	fin, err := os.Open(policyFname)
	if err != nil {
		return err
	}
	defer fin.Close()

	req, err := http.NewRequestWithContext(ctx, http.MethodPost, fmt.Sprintf("https://api.tailscale.com/api/v2/tailnet/%s/acl/validate", tailnet), fin)
	if err != nil {
		return err
	}

	req.SetBasicAuth(apiKey, "")
	req.Header.Set("Content-Type", "application/hujson")

	resp, err := http.DefaultClient.Do(req)
	if err != nil {
		return err
	}
	defer resp.Body.Close()

	got := resp.StatusCode
	want := http.StatusOK
	if got != want {
		return fmt.Errorf("wanted HTTP status code %d but got %d", want, got)
	}

	var ate ACLTestError
	err = json.NewDecoder(resp.Body).Decode(&ate)
	if err != nil {
		return err
	}

	if len(ate.Message) != 0 || len(ate.Data) != 0 {
		return ate
	}

	return nil
}

var lineColMessageSplit = regexp.MustCompile(`line ([0-9]+), column ([0-9]+): (.*)$`)

type ACLTestError struct {
	Message string               `json:"message"`
	Data    []ACLTestErrorDetail `json:"data"`
}

func (ate ACLTestError) Error() string {
	var sb strings.Builder

	if *githubSyntax && lineColMessageSplit.MatchString(ate.Message) {
		sp := lineColMessageSplit.FindStringSubmatch(ate.Message)

		line := sp[1]
		col := sp[2]
		msg := sp[3]

		fmt.Fprintf(&sb, "::error file=%s,line=%s,col=%s::%s", *policyFname, line, col, msg)
	} else {
		fmt.Fprintln(&sb, ate.Message)
	}
	fmt.Fprintln(&sb)

	for _, data := range ate.Data {
		fmt.Fprintf(&sb, "For user %s:\n", data.User)
		for _, err := range data.Errors {
			fmt.Fprintf(&sb, "- %s\n", err)
		}
	}

	return sb.String()
}

type ACLTestErrorDetail struct {
	User   string   `json:"user"`
	Errors []string `json:"errors"`
}

func getACLETag(ctx context.Context, tailnet, apiKey string) (string, error) {
	req, err := http.NewRequestWithContext(ctx, http.MethodGet, fmt.Sprintf("https://api.tailscale.com/api/v2/tailnet/%s/acl", tailnet), nil)
	if err != nil {
		return "", err
	}

	req.SetBasicAuth(apiKey, "")
	req.Header.Set("Accept", "application/hujson")

	resp, err := http.DefaultClient.Do(req)
	if err != nil {
		return "", err
	}
	defer resp.Body.Close()

	got := resp.StatusCode
	want := http.StatusOK
	if got != want {
		return "", fmt.Errorf("wanted HTTP status code %d but got %d", want, got)
	}

	return resp.Header.Get("ETag"), nil
}<|MERGE_RESOLUTION|>--- conflicted
+++ resolved
@@ -52,12 +52,7 @@
 		}
 
 		if err := applyNewACL(ctx, tailnet, apiKey, *policyFname, controlEtag); err != nil {
-<<<<<<< HEAD
-			return err
-=======
-			fmt.Println(err)
-			os.Exit(1)
->>>>>>> 41e60dae
+			return err
 		}
 
 		return nil
@@ -85,7 +80,6 @@
 		}
 
 		if err := testNewACLs(ctx, tailnet, apiKey, *policyFname); err != nil {
-<<<<<<< HEAD
 			return err
 		}
 		return nil
@@ -102,10 +96,6 @@
 		localEtag, err := sumFile(*policyFname)
 		if err != nil {
 			return err
-=======
-			fmt.Println(err)
-			os.Exit(1)
->>>>>>> 41e60dae
 		}
 
 		log.Printf("control: %s", controlEtag)
