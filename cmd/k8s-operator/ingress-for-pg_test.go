--- conflicted
+++ resolved
@@ -8,6 +8,7 @@
 import (
 	"context"
 	"encoding/json"
+	"fmt"
 	"maps"
 	"reflect"
 	"testing"
@@ -60,52 +61,14 @@
 	}
 	mustCreate(t, fc, ing)
 
-<<<<<<< HEAD
-	// Pre-create a config Secret for the ProxyGroup
-	pgCfgSecret := &corev1.Secret{
-		ObjectMeta: metav1.ObjectMeta{
-			Name:      pgConfigSecretName("test-pg", 0),
-			Namespace: "operator-ns",
-			Labels:    pgSecretLabels("test-pg", "config"),
-		},
-		Data: map[string][]byte{
-			tsoperator.TailscaledConfigFileName(106): []byte("{}"),
-		},
-	}
-
-	// Pre-create the ConfigMap for the ProxyGroup
-	pgConfigMap := &corev1.ConfigMap{
-		ObjectMeta: metav1.ObjectMeta{
-			Name:      "test-pg-ingress-config",
-			Namespace: "operator-ns",
-		},
-		BinaryData: map[string][]byte{
-			"serve-config.json": []byte(`{"Services":{}}`),
-		},
-	}
-
-	fc := fake.NewClientBuilder().
-		WithScheme(tsapi.GlobalScheme).
-		WithObjects(pg, pgCfgSecret, pgConfigMap, tsIngressClass).
-		WithStatusSubresource(pg).
-		Build()
-	mustUpdateStatus(t, fc, "", pg.Name, func(pg *tsapi.ProxyGroup) {
-		pg.Status.Conditions = []metav1.Condition{
-			{
-				Type:               string(tsapi.ProxyGroupReady),
-				Status:             metav1.ConditionTrue,
-				ObservedGeneration: 1,
-			},
-		}
-=======
 	// Verify initial reconciliation
 	expectReconciled(t, ingPGR, "default", "test-ingress")
 	verifyServeConfig(t, fc, "svc:my-svc", false)
 	verifyVIPService(t, ft, "svc:my-svc", []string{"443"})
+	verifyTailscaledConfig(t, fc, []string{"my-svc"})
 
 	mustUpdate(t, fc, "default", "test-ingress", func(ing *networkingv1.Ingress) {
 		ing.Annotations["tailscale.com/tags"] = "tag:custom,tag:test"
->>>>>>> 2791b5d5
 	})
 	expectReconciled(t, ingPGR, "default", "test-ingress")
 
@@ -162,6 +125,8 @@
 	verifyServeConfig(t, fc, "svc:my-svc", false)
 	verifyVIPService(t, ft, "svc:my-svc", []string{"443"})
 
+	verifyTailscaledConfig(t, fc, []string{"my-svc", "my-other-svc"})
+
 	// Delete second Ingress
 	if err := fc.Delete(context.Background(), ing2); err != nil {
 		t.Fatalf("deleting second Ingress: %v", err)
@@ -186,29 +151,12 @@
 	if cfg.Services["svc:my-svc"] == nil {
 		t.Error("first Ingress service config was incorrectly removed")
 	}
-<<<<<<< HEAD
-
-	expectedPGCfgSecret := pgCfgSecret.DeepCopy()
-	expectedPGCfgSecret.Data[tsoperator.TailscaledConfigFileName(106)] = []byte(`{"Version":"","AdvertiseServices":["my-svc"]}`)
-	expectEqual(t, fc, expectedPGCfgSecret)
-
-	// Verify VIPService uses default tags
-	vipSvc, err := ft.getVIPService(context.Background(), "svc:my-svc")
-	if err != nil {
-		t.Fatalf("getting VIPService: %v", err)
-	}
-	if vipSvc == nil {
-		t.Fatal("VIPService not created")
-	}
-	wantTags := []string{"tag:k8s"} // default tags
-	if !slices.Equal(vipSvc.Tags, wantTags) {
-		t.Errorf("incorrect VIPService tags: got %v, want %v", vipSvc.Tags, wantTags)
-=======
 	// Verify second Ingress was cleaned up
 	if cfg.Services["svc:my-other-svc"] != nil {
 		t.Error("second Ingress service config was not cleaned up")
->>>>>>> 2791b5d5
-	}
+	}
+
+	verifyTailscaledConfig(t, fc, []string{"my-svc"})
 
 	// Delete the first Ingress and verify cleanup
 	if err := fc.Delete(context.Background(), ing); err != nil {
@@ -234,9 +182,7 @@
 	if len(cfg.Services) > 0 {
 		t.Error("serve config not cleaned up")
 	}
-
-	expectedPGCfgSecret.Data[tsoperator.TailscaledConfigFileName(106)] = []byte(`{"Version":""}`)
-	expectEqual(t, fc, expectedPGCfgSecret)
+	verifyTailscaledConfig(t, fc, nil)
 }
 
 func TestValidateIngress(t *testing.T) {
@@ -526,6 +472,27 @@
 	}
 }
 
+func verifyTailscaledConfig(t *testing.T, fc client.Client, expectedServices []string) {
+	var expected string
+	if expectedServices != nil {
+		expectedServicesJSON, err := json.Marshal(expectedServices)
+		if err != nil {
+			t.Fatalf("marshaling expected services: %v", err)
+		}
+		expected = fmt.Sprintf(`,"AdvertiseServices":%s`, expectedServicesJSON)
+	}
+	expectEqual(t, fc, &corev1.Secret{
+		ObjectMeta: metav1.ObjectMeta{
+			Name:      pgConfigSecretName("test-pg", 0),
+			Namespace: "operator-ns",
+			Labels:    pgSecretLabels("test-pg", "config"),
+		},
+		Data: map[string][]byte{
+			tsoperator.TailscaledConfigFileName(106): []byte(fmt.Sprintf(`{"Version":""%s}`, expected)),
+		},
+	})
+}
+
 func setupIngressTest(t *testing.T) (*IngressPGReconciler, client.Client, *fakeTSClient) {
 	t.Helper()
 
@@ -556,9 +523,21 @@
 		},
 	}
 
+	// Pre-create a config Secret for the ProxyGroup
+	pgCfgSecret := &corev1.Secret{
+		ObjectMeta: metav1.ObjectMeta{
+			Name:      pgConfigSecretName("test-pg", 0),
+			Namespace: "operator-ns",
+			Labels:    pgSecretLabels("test-pg", "config"),
+		},
+		Data: map[string][]byte{
+			tsoperator.TailscaledConfigFileName(106): []byte("{}"),
+		},
+	}
+
 	fc := fake.NewClientBuilder().
 		WithScheme(tsapi.GlobalScheme).
-		WithObjects(pg, pgConfigMap, tsIngressClass).
+		WithObjects(pg, pgCfgSecret, pgConfigMap, tsIngressClass).
 		WithStatusSubresource(pg).
 		Build()
 
