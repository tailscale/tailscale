--- conflicted
+++ resolved
@@ -950,8 +950,7 @@
 			},
 			Phases: []phase{
 				{
-<<<<<<< HEAD
-					WantLog:      "TS_EGRESS_SERVICES_CONFIG_PATH is only supported for Tailscale running on Kubernetes",
+					WantLog:      "TS_EGRESS_PROXIES_CONFIG_PATH is only supported for Tailscale running on Kubernetes",
 					WantExitCode: ptr.To(1),
 				},
 			},
@@ -1009,9 +1008,6 @@
 					},
 					WantLog:      "HTTP server at [::]:9002 closed",
 					WantExitCode: ptr.To(0),
-=======
-					WantFatalLog: "TS_EGRESS_PROXIES_CONFIG_PATH is only supported for Tailscale running on Kubernetes",
->>>>>>> a49af98b
 				},
 			},
 		},
@@ -1484,23 +1480,13 @@
 				panic(fmt.Sprintf("json decode failed: %v. Body:\n\n%s", err, string(bs)))
 			}
 			for _, op := range req {
-<<<<<<< HEAD
 				switch op.Op {
 				case "remove":
-=======
-				if op.Op == "remove" {
->>>>>>> a49af98b
 					if !strings.HasPrefix(op.Path, "/data/") {
 						panic(fmt.Sprintf("unsupported json-patch path %q", op.Path))
 					}
 					delete(k.secret, strings.TrimPrefix(op.Path, "/data/"))
-<<<<<<< HEAD
-				default:
-					panic(fmt.Sprintf("unsupported json-patch op %q", op.Op))
-				}
-
-=======
-				} else if op.Op == "replace" {
+				case "replace":
 					path, ok := strings.CutPrefix(op.Path, "/data/")
 					if !ok {
 						panic(fmt.Sprintf("unsupported json-patch path %q", op.Path))
@@ -1517,10 +1503,9 @@
 						}
 						k.secret[path] = val
 					}
-				} else {
+				default:
 					panic(fmt.Sprintf("unsupported json-patch op %q", op.Op))
 				}
->>>>>>> a49af98b
 			}
 		case "application/strategic-merge-patch+json":
 			req := struct {
