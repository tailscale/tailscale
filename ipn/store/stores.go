--- conflicted
+++ resolved
@@ -225,8 +225,7 @@
 	if err != nil {
 		return err
 	}
-<<<<<<< HEAD
-	return atomicfile.WriteFile(s.path, bs, 0600)
+	return atomicfile.WriteFile(s.path, b, 0600)
 }
 
 func (s *FileStore) All() iter.Seq2[ipn.StateKey, []byte] {
@@ -347,7 +346,4 @@
 		logf("migrated %q from TPM-sealed to plaintext format", path)
 	}
 	return nil
-=======
-	return atomicfile.WriteFile(s.path, b, 0600)
->>>>>>> 2ad040db
 }