--- conflicted
+++ resolved
@@ -5468,7 +5468,6 @@
 	return b.magicConn().DebugBreakDERPConns()
 }
 
-<<<<<<< HEAD
 func (b *LocalBackend) pushWebUIUpdateProgress(up ipnstate.UpdateProgress) {
 	b.mu.Lock()
 	defer b.mu.Unlock()
@@ -5507,7 +5506,8 @@
 	} else {
 		b.pushWebUIUpdateProgress(ipnstate.NewUpdateProgress(ipnstate.UpdateFinished, "tailscaled did not restart, please restart Tailscale manually!"))
 	}
-=======
+}
+
 // ObserveDNSResponse passes a DNS response from the PeerAPI DNS server to the
 // App Connector to enable route discovery.
 func (b *LocalBackend) ObserveDNSResponse(res []byte) {
@@ -5539,7 +5539,6 @@
 		AdvertiseRoutesSet: true,
 	})
 	return err
->>>>>>> 47019ce1
 }
 
 // mayDeref dereferences p if non-nil, otherwise it returns the zero value.
