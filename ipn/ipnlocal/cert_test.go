--- conflicted
+++ resolved
@@ -89,16 +89,11 @@
 	}
 	for _, test := range tests {
 		t.Run(test.name, func(t *testing.T) {
-<<<<<<< HEAD
 			if test.debugACMEURL {
 				t.Setenv("TS_DEBUG_ACME_DIRECTORY_URL", "https://acme-staging-v02.api.letsencrypt.org/directory")
 			}
-			if err := test.store.WriteCert(testDomain, testCert); err != nil {
-				t.Fatalf("WriteCert: unexpected error: %v", err)
-=======
 			if err := test.store.WriteTLSCertAndKey(testDomain, testCert, testKey); err != nil {
 				t.Fatalf("WriteTLSCertAndKey: unexpected error: %v", err)
->>>>>>> e38e5c38
 			}
 			kp, err := test.store.Read(testDomain, testNow)
 			if err != nil {
