--- conflicted
+++ resolved
@@ -297,7 +297,7 @@
 func (e *userspaceEngine) pinger(peerKey wgcfg.Key, ips []wgcfg.IP) {
 	e.logf("generating initial ping traffic to %s (%v)", peerKey.ShortString(), ips)
 	header := packet.ICMPHeader{
-		ICMPType: packet.EchoRequest,
+		ICMPType: packet.ICMPEchoRequest,
 		ICMPCode: 0,
 	}
 
@@ -360,12 +360,8 @@
 			return
 		}
 		for _, dstIP := range dstIPs {
-<<<<<<< HEAD
 			header.DstIP = dstIP
 			b := packet.GenICMP(header, payload)
-=======
-			b := packet.GenICMP(srcIP, dstIP, ipid, packet.ICMPEchoRequest, 0, payload)
->>>>>>> b0c10fa6
 			e.tundev.InjectOutbound(b)
 		}
 		header.IPID++
