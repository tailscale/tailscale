// Copyright (c) 2020 Tailscale Inc & AUTHORS All rights reserved.
// Use of this source code is governed by a BSD-style
// license that can be found in the LICENSE file.

package packet

import (
	"encoding/binary"
	"errors"
	"fmt"
	"strings"

	"tailscale.com/types/strbuilder"
)

// RFC1858: prevent overlapping fragment attacks.
const minFrag = 60 + 20 // max IPv4 header + basic TCP header

<<<<<<< HEAD
// Declared here for the lack of a TCPHeader struct.
const tcpHeaderLength = 20

=======
>>>>>>> 059b1d10
const (
	TCPSyn    = 0x02
	TCPAck    = 0x10
	TCPSynAck = TCPSyn | TCPAck
)

var (
	get16 = binary.BigEndian.Uint16
	get32 = binary.BigEndian.Uint32

	put16 = binary.BigEndian.PutUint16
	put32 = binary.BigEndian.PutUint32
)

<<<<<<< HEAD
var errSmallBuffer = errors.New("buffer too small")

// Header is a packet header capable of marshaling itself into a byte buffer.
type Header interface {
	// Length returns the length of the header after marshaling.
	Length() int
	// Marshal serializes the header into buf in wire format.
	// It clobbers the header region, which is the first h.Length() bytes of buf.
	// It explicitly initializes every byte of the header region,
	// so pre-zeroing it on reuse is not required. It does not allocate memory.
	// It fails if and only if len(buf) < Length().
	Marshal(buf []byte) error
	// NewPacketWithPayload generates a new packet with the given payload.
	// Unlike Marshal, this does allocate memory.
	NewPacketWithPayload(payload []byte) []byte
	// ToResponse transforms the header into one for a response packet.
	// For instance, this swaps the source and destination IPs.
	ToResponse()
}

// QDecode is a minimal decoding of a packet suitable for use in filters.
type QDecode struct {
=======
// ParsedPacket is a minimal decoding of a packet suitable for use in filters.
type ParsedPacket struct {
>>>>>>> 059b1d10
	// b is the byte buffer that this decodes.
	b []byte
	// subofs is the offset of IP subprotocol.
	subofs int
	// dataofs is the offset of IP subprotocol payload.
	dataofs int
	// length is the total length of the packet.
	// This is not the same as len(b) because b can have trailing zeros.
	length int

	IPProto  IPProto // IP subprotocol (UDP, TCP, etc)
	SrcIP    IP      // IP source address
	DstIP    IP      // IP destination address
	SrcPort  uint16  // TCP/UDP source port
	DstPort  uint16  // TCP/UDP destination port
	TCPFlags uint8   // TCP flags (SYN, ACK, etc)
}

<<<<<<< HEAD
func (q *QDecode) String() string {
	switch q.IPProto {
	case IPv6:
		return "IPv6{???}"
	case Junk:
		return "Junk{???}"
=======
func (q *ParsedPacket) String() string {
	switch q.IPProto {
	case IPv6:
		return "IPv6{???}"
	case Unknown:
		return "Unknown{???}"
>>>>>>> 059b1d10
	}
	sb := strbuilder.Get()
	sb.WriteString(q.IPProto.String())
	sb.WriteByte('{')
	writeIPPort(sb, q.SrcIP, q.SrcPort)
	sb.WriteString(" > ")
	writeIPPort(sb, q.DstIP, q.DstPort)
	sb.WriteByte('}')
	return sb.String()
}

func writeIPPort(sb *strbuilder.Builder, ip IP, port uint16) {
	sb.WriteUint(uint64(byte(ip >> 24)))
	sb.WriteByte('.')
	sb.WriteUint(uint64(byte(ip >> 16)))
	sb.WriteByte('.')
	sb.WriteUint(uint64(byte(ip >> 8)))
	sb.WriteByte('.')
	sb.WriteUint(uint64(byte(ip)))
	sb.WriteByte(':')
	sb.WriteUint(uint64(port))
}

// based on https://tools.ietf.org/html/rfc1071
func ipChecksum(b []byte) uint16 {
	var ac uint32
	i := 0
	n := len(b)
	for n >= 2 {
		ac += uint32(get16(b[i : i+2]))
		n -= 2
		i += 2
	}
	if n == 1 {
		ac += uint32(b[i]) << 8
	}
	for (ac >> 16) > 0 {
		ac = (ac >> 16) + (ac & 0xffff)
	}
	return uint16(^ac)
}

// Decode extracts data from the packet in b into q.
// It performs extremely simple packet decoding for basic IPv4 packet types.
// It extracts only the subprotocol id, IP addresses, and (if any) ports,
// and shouldn't need any memory allocation.
func (q *ParsedPacket) Decode(b []byte) {
	q.b = nil

	if len(b) < ipHeaderLength {
<<<<<<< HEAD
		q.IPProto = Junk
=======
		q.IPProto = Unknown
>>>>>>> 059b1d10
		return
	}

	// Check that it's IPv4.
	// TODO(apenwarr): consider IPv6 support
	switch (b[0] & 0xF0) >> 4 {
	case 4:
		q.IPProto = IPProto(b[9])
		// continue
	case 6:
		q.IPProto = IPv6
		return
	default:
<<<<<<< HEAD
		q.IPProto = Junk
=======
		q.IPProto = Unknown
>>>>>>> 059b1d10
		return
	}

	q.length = int(get16(b[2:4]))
	if len(b) < q.length {
		// Packet was cut off before full IPv4 length.
		q.IPProto = Unknown
		return
	}

	// If it's valid IPv4, then the IP addresses are valid
	q.SrcIP = IP(get32(b[12:16]))
	q.DstIP = IP(get32(b[16:20]))

	q.subofs = int((b[0] & 0x0F) << 2)
	sub := b[q.subofs:]

	// We don't care much about IP fragmentation, except insofar as it's
	// used for firewall bypass attacks. The trick is make the first
	// fragment of a TCP or UDP packet so short that it doesn't fit
	// the TCP or UDP header, so we can't read the port, in hope that
	// it'll sneak past. Then subsequent fragments fill it in, but we're
	// missing the first part of the header, so we can't read that either.
	//
	// A "perfectly correct" implementation would have to reassemble
	// fragments before deciding what to do. But the truth is there's
	// zero reason to send such a short first fragment, so we can treat
<<<<<<< HEAD
	// it as Junk. We can also treat any subsequent fragment that starts
	// at such a low offset as Junk.
=======
	// it as Unknown. We can also treat any subsequent fragment that starts
	// at such a low offset as Unknown.
>>>>>>> 059b1d10
	fragFlags := get16(b[6:8])
	moreFrags := (fragFlags & 0x20) != 0
	fragOfs := fragFlags & 0x1FFF
	if fragOfs == 0 {
		// This is the first fragment
		if moreFrags && len(sub) < minFrag {
			// Suspiciously short first fragment, dump it.
<<<<<<< HEAD
			q.IPProto = Junk
=======
			q.IPProto = Unknown
>>>>>>> 059b1d10
			return
		}
		// otherwise, this is either non-fragmented (the usual case)
		// or a big enough initial fragment that we can read the
		// whole subprotocol header.
		switch q.IPProto {
		case ICMP:
			if len(sub) < icmpHeaderLength {
<<<<<<< HEAD
				q.IPProto = Junk
=======
				q.IPProto = Unknown
>>>>>>> 059b1d10
				return
			}
			q.SrcPort = 0
			q.DstPort = 0
			q.b = b
			q.dataofs = q.subofs + icmpHeaderLength
			return
		case TCP:
			if len(sub) < tcpHeaderLength {
<<<<<<< HEAD
				q.IPProto = Junk
=======
				q.IPProto = Unknown
>>>>>>> 059b1d10
				return
			}
			q.SrcPort = get16(sub[0:2])
			q.DstPort = get16(sub[2:4])
			q.TCPFlags = sub[13] & 0x3F
			q.b = b
			headerLength := (sub[12] & 0xF0) >> 2
			q.dataofs = q.subofs + int(headerLength)
			return
		case UDP:
			if len(sub) < udpHeaderLength {
<<<<<<< HEAD
				q.IPProto = Junk
=======
				q.IPProto = Unknown
>>>>>>> 059b1d10
				return
			}
			q.SrcPort = get16(sub[0:2])
			q.DstPort = get16(sub[2:4])
			q.b = b
			q.dataofs = q.subofs + udpHeaderLength
			return
		default:
			q.IPProto = Unknown
			return
		}
	} else {
		// This is a fragment other than the first one.
		if fragOfs < minFrag {
			// First frag was suspiciously short, so we can't
			// trust the followup either.
			q.IPProto = Unknown
			return
		}
		// otherwise, we have to permit the fragment to slide through.
		// Second and later fragments don't have sub-headers.
		// Ideally, we would drop fragments that we can't identify,
		// but that would require statefulness. Anyway, receivers'
		// kernels know to drop fragments where the initial fragment
		// doesn't arrive.
		q.IPProto = Fragment
		return
	}
}

<<<<<<< HEAD
func (q *QDecode) IPHeader() IPHeader {
=======
func (q *ParsedPacket) IPHeader() IPHeader {
>>>>>>> 059b1d10
	ipid := get16(q.b[4:6])
	return IPHeader{
		IPID:    ipid,
		IPProto: q.IPProto,
		SrcIP:   q.SrcIP,
		DstIP:   q.DstIP,
	}
}

<<<<<<< HEAD
func (q *QDecode) ICMPHeader() ICMPHeader {
=======
func (q *ParsedPacket) ICMPHeader() ICMPHeader {
>>>>>>> 059b1d10
	return ICMPHeader{
		IPHeader: q.IPHeader(),
		Type:     ICMPType(q.b[q.subofs+0]),
		Code:     ICMPCode(q.b[q.subofs+1]),
	}
}

<<<<<<< HEAD
func (q *QDecode) UDPHeader() UDPHeader {
=======
func (q *ParsedPacket) UDPHeader() UDPHeader {
>>>>>>> 059b1d10
	return UDPHeader{
		IPHeader: q.IPHeader(),
		SrcPort:  q.SrcPort,
		DstPort:  q.DstPort,
	}
}

<<<<<<< HEAD
// Returns the IP subprotocol section.
func (q *QDecode) Sub(begin, n int) []byte {
	return q.b[q.subofs+begin : q.subofs+begin+n]
}

// Returns the payload of the IP subprotocol section.
func (q *QDecode) Payload() []byte {
=======
// Sub returns the IP subprotocol section.
func (q *ParsedPacket) Sub(begin, n int) []byte {
	return q.b[q.subofs+begin : q.subofs+begin+n]
}

// Payload returns the payload of the IP subprotocol section.
func (q *ParsedPacket) Payload() []byte {
>>>>>>> 059b1d10
	return q.b[q.dataofs:q.length]
}

// Trim trims the buffer to its IPv4 length.
// Sometimes packets arrive from an interface with extra bytes on the end.
// This removes them.
<<<<<<< HEAD
func (q *QDecode) Trim() []byte {
=======
func (q *ParsedPacket) Trim() []byte {
>>>>>>> 059b1d10
	return q.b[:q.length]
}

// IsTCPSyn reports whether q is a TCP SYN packet
// (i.e. the first packet in a new connection).
func (q *ParsedPacket) IsTCPSyn() bool {
	return (q.TCPFlags & TCPSynAck) == TCPSyn
}

// IsError reports whether q is an IPv4 ICMP "Error" packet.
func (q *ParsedPacket) IsError() bool {
	if q.IPProto == ICMP && len(q.b) >= q.subofs+8 {
		switch ICMPType(q.b[q.subofs]) {
		case ICMPUnreachable, ICMPTimeExceeded:
			return true
		}
	}
	return false
}

// IsEchoRequest reports whether q is an IPv4 ICMP Echo Request.
func (q *ParsedPacket) IsEchoRequest() bool {
	if q.IPProto == ICMP && len(q.b) >= q.subofs+8 {
		return ICMPType(q.b[q.subofs]) == ICMPEchoRequest &&
			ICMPCode(q.b[q.subofs+1]) == ICMPNoCode
	}
	return false
}

// IsEchoRequest reports whether q is an IPv4 ICMP Echo Response.
func (q *ParsedPacket) IsEchoResponse() bool {
	if q.IPProto == ICMP && len(q.b) >= q.subofs+8 {
		return ICMPType(q.b[q.subofs]) == ICMPEchoReply &&
			ICMPCode(q.b[q.subofs+1]) == ICMPNoCode
	}
	return false
}

func Hexdump(b []byte) string {
	out := new(strings.Builder)
	for i := 0; i < len(b); i += 16 {
		if i > 0 {
			fmt.Fprintf(out, "\n")
		}
		fmt.Fprintf(out, "  %04x  ", i)
		j := 0
		for ; j < 16 && i+j < len(b); j++ {
			if j == 8 {
				fmt.Fprintf(out, " ")
			}
			fmt.Fprintf(out, "%02x ", b[i+j])
		}
		for ; j < 16; j++ {
			if j == 8 {
				fmt.Fprintf(out, " ")
			}
			fmt.Fprintf(out, "   ")
		}
		fmt.Fprintf(out, " ")
		for j = 0; j < 16 && i+j < len(b); j++ {
			if b[i+j] >= 32 && b[i+j] < 128 {
				fmt.Fprintf(out, "%c", b[i+j])
			} else {
				fmt.Fprintf(out, ".")
			}
		}
	}
	return out.String()
}<|MERGE_RESOLUTION|>--- conflicted
+++ resolved
@@ -6,7 +6,6 @@
 
 import (
 	"encoding/binary"
-	"errors"
 	"fmt"
 	"strings"
 
@@ -16,12 +15,6 @@
 // RFC1858: prevent overlapping fragment attacks.
 const minFrag = 60 + 20 // max IPv4 header + basic TCP header
 
-<<<<<<< HEAD
-// Declared here for the lack of a TCPHeader struct.
-const tcpHeaderLength = 20
-
-=======
->>>>>>> 059b1d10
 const (
 	TCPSyn    = 0x02
 	TCPAck    = 0x10
@@ -36,33 +29,8 @@
 	put32 = binary.BigEndian.PutUint32
 )
 
-<<<<<<< HEAD
-var errSmallBuffer = errors.New("buffer too small")
-
-// Header is a packet header capable of marshaling itself into a byte buffer.
-type Header interface {
-	// Length returns the length of the header after marshaling.
-	Length() int
-	// Marshal serializes the header into buf in wire format.
-	// It clobbers the header region, which is the first h.Length() bytes of buf.
-	// It explicitly initializes every byte of the header region,
-	// so pre-zeroing it on reuse is not required. It does not allocate memory.
-	// It fails if and only if len(buf) < Length().
-	Marshal(buf []byte) error
-	// NewPacketWithPayload generates a new packet with the given payload.
-	// Unlike Marshal, this does allocate memory.
-	NewPacketWithPayload(payload []byte) []byte
-	// ToResponse transforms the header into one for a response packet.
-	// For instance, this swaps the source and destination IPs.
-	ToResponse()
-}
-
-// QDecode is a minimal decoding of a packet suitable for use in filters.
-type QDecode struct {
-=======
 // ParsedPacket is a minimal decoding of a packet suitable for use in filters.
 type ParsedPacket struct {
->>>>>>> 059b1d10
 	// b is the byte buffer that this decodes.
 	b []byte
 	// subofs is the offset of IP subprotocol.
@@ -81,21 +49,12 @@
 	TCPFlags uint8   // TCP flags (SYN, ACK, etc)
 }
 
-<<<<<<< HEAD
-func (q *QDecode) String() string {
-	switch q.IPProto {
-	case IPv6:
-		return "IPv6{???}"
-	case Junk:
-		return "Junk{???}"
-=======
 func (q *ParsedPacket) String() string {
 	switch q.IPProto {
 	case IPv6:
 		return "IPv6{???}"
 	case Unknown:
 		return "Unknown{???}"
->>>>>>> 059b1d10
 	}
 	sb := strbuilder.Get()
 	sb.WriteString(q.IPProto.String())
@@ -146,11 +105,7 @@
 	q.b = nil
 
 	if len(b) < ipHeaderLength {
-<<<<<<< HEAD
-		q.IPProto = Junk
-=======
 		q.IPProto = Unknown
->>>>>>> 059b1d10
 		return
 	}
 
@@ -164,11 +119,7 @@
 		q.IPProto = IPv6
 		return
 	default:
-<<<<<<< HEAD
-		q.IPProto = Junk
-=======
 		q.IPProto = Unknown
->>>>>>> 059b1d10
 		return
 	}
 
@@ -196,13 +147,8 @@
 	// A "perfectly correct" implementation would have to reassemble
 	// fragments before deciding what to do. But the truth is there's
 	// zero reason to send such a short first fragment, so we can treat
-<<<<<<< HEAD
-	// it as Junk. We can also treat any subsequent fragment that starts
-	// at such a low offset as Junk.
-=======
 	// it as Unknown. We can also treat any subsequent fragment that starts
 	// at such a low offset as Unknown.
->>>>>>> 059b1d10
 	fragFlags := get16(b[6:8])
 	moreFrags := (fragFlags & 0x20) != 0
 	fragOfs := fragFlags & 0x1FFF
@@ -210,11 +156,7 @@
 		// This is the first fragment
 		if moreFrags && len(sub) < minFrag {
 			// Suspiciously short first fragment, dump it.
-<<<<<<< HEAD
-			q.IPProto = Junk
-=======
 			q.IPProto = Unknown
->>>>>>> 059b1d10
 			return
 		}
 		// otherwise, this is either non-fragmented (the usual case)
@@ -223,11 +165,7 @@
 		switch q.IPProto {
 		case ICMP:
 			if len(sub) < icmpHeaderLength {
-<<<<<<< HEAD
-				q.IPProto = Junk
-=======
 				q.IPProto = Unknown
->>>>>>> 059b1d10
 				return
 			}
 			q.SrcPort = 0
@@ -237,11 +175,7 @@
 			return
 		case TCP:
 			if len(sub) < tcpHeaderLength {
-<<<<<<< HEAD
-				q.IPProto = Junk
-=======
 				q.IPProto = Unknown
->>>>>>> 059b1d10
 				return
 			}
 			q.SrcPort = get16(sub[0:2])
@@ -253,11 +187,7 @@
 			return
 		case UDP:
 			if len(sub) < udpHeaderLength {
-<<<<<<< HEAD
-				q.IPProto = Junk
-=======
 				q.IPProto = Unknown
->>>>>>> 059b1d10
 				return
 			}
 			q.SrcPort = get16(sub[0:2])
@@ -288,11 +218,7 @@
 	}
 }
 
-<<<<<<< HEAD
-func (q *QDecode) IPHeader() IPHeader {
-=======
 func (q *ParsedPacket) IPHeader() IPHeader {
->>>>>>> 059b1d10
 	ipid := get16(q.b[4:6])
 	return IPHeader{
 		IPID:    ipid,
@@ -302,11 +228,7 @@
 	}
 }
 
-<<<<<<< HEAD
-func (q *QDecode) ICMPHeader() ICMPHeader {
-=======
 func (q *ParsedPacket) ICMPHeader() ICMPHeader {
->>>>>>> 059b1d10
 	return ICMPHeader{
 		IPHeader: q.IPHeader(),
 		Type:     ICMPType(q.b[q.subofs+0]),
@@ -314,11 +236,7 @@
 	}
 }
 
-<<<<<<< HEAD
-func (q *QDecode) UDPHeader() UDPHeader {
-=======
 func (q *ParsedPacket) UDPHeader() UDPHeader {
->>>>>>> 059b1d10
 	return UDPHeader{
 		IPHeader: q.IPHeader(),
 		SrcPort:  q.SrcPort,
@@ -326,15 +244,6 @@
 	}
 }
 
-<<<<<<< HEAD
-// Returns the IP subprotocol section.
-func (q *QDecode) Sub(begin, n int) []byte {
-	return q.b[q.subofs+begin : q.subofs+begin+n]
-}
-
-// Returns the payload of the IP subprotocol section.
-func (q *QDecode) Payload() []byte {
-=======
 // Sub returns the IP subprotocol section.
 func (q *ParsedPacket) Sub(begin, n int) []byte {
 	return q.b[q.subofs+begin : q.subofs+begin+n]
@@ -342,18 +251,13 @@
 
 // Payload returns the payload of the IP subprotocol section.
 func (q *ParsedPacket) Payload() []byte {
->>>>>>> 059b1d10
 	return q.b[q.dataofs:q.length]
 }
 
 // Trim trims the buffer to its IPv4 length.
 // Sometimes packets arrive from an interface with extra bytes on the end.
 // This removes them.
-<<<<<<< HEAD
-func (q *QDecode) Trim() []byte {
-=======
 func (q *ParsedPacket) Trim() []byte {
->>>>>>> 059b1d10
 	return q.b[:q.length]
 }
 
