--- conflicted
+++ resolved
@@ -62,13 +62,10 @@
 	ipPolicyPrefBase int
 
 	cmd commandRunner
-<<<<<<< HEAD
+	nfr linuxfw.NetfilterRunner
 
 	magicsockPortV4 uint16
 	magicsockPortV6 uint16
-=======
-	nfr linuxfw.NetfilterRunner
->>>>>>> 650c67a0
 }
 
 func newUserspaceRouter(logf logger.Logf, tunDev tun.Device, netMon *netmon.Monitor) (Router, error) {
