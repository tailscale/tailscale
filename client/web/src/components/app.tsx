--- conflicted
+++ resolved
@@ -20,42 +20,7 @@
       {loadingAuth ? (
         <div className="text-center py-14">Loading...</div> // TODO(sonia): add a loading view
       ) : (
-<<<<<<< HEAD
-        <>
-          {/* TODO(sonia): get rid of the conditions here once full/readonly
-           * views live on same components */}
-          {data.DebugMode === "full" && auth?.ok && <Header node={data} />}
-          <Switch>
-            <Route path="/">
-              <HomeView
-                auth={auth}
-                data={data}
-                newSession={newSession}
-                refreshData={refreshData}
-                updateNode={updateNode}
-              />
-            </Route>
-            {data.DebugMode !== "" && (
-              <>
-                <Route path="/details">
-                  <DeviceDetailsView node={data} />
-                </Route>
-                <Route path="/subnets">{/* TODO */}Subnet router</Route>
-                <Route path="/ssh">{/* TODO */}Tailscale SSH server</Route>
-                <Route path="/serve">{/* TODO */}Share local content</Route>
-              </>
-            )}
-            <Route path="/update">
-              <UpdatingView cv={data.ClientVersion} current={data.IPNVersion} />
-            </Route>
-            <Route>
-              <h2 className="mt-8">Page not found</h2>
-            </Route>
-          </Switch>
-        </>
-=======
         <WebClient auth={auth} newSession={newSession} />
->>>>>>> d852c616
       )}
     </main>
   )
@@ -103,6 +68,9 @@
               <Route path="/serve">{/* TODO */}Share local content</Route>
             </>
           )}
+          <Route path="/update">
+            <UpdatingView cv={data.ClientVersion} current={data.IPNVersion} />
+          </Route>
           <Route>
             <h2 className="mt-8">Page not found</h2>
           </Route>
