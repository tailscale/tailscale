--- conflicted
+++ resolved
@@ -1,190 +1,21 @@
 import cx from "classnames"
 import React from "react"
-<<<<<<< HEAD
-import { Footer, Header, IP, State } from "src/components/legacy"
-import useAuth, { AuthResponse } from "src/hooks/auth"
-import useNodeData, { NodeData, ClientVersion, UpdateProgress } from "src/hooks/node-data"
-import { ReactComponent as ConnectedDeviceIcon } from "src/icons/connected-device.svg"
-import { ReactComponent as TailscaleIcon } from "src/icons/tailscale-icon.svg"
-import { ReactComponent as TailscaleLogo } from "src/icons/tailscale-logo.svg"
-import { ReactComponent as UpdateAvailableIcon } from "src/icons/arrow-up-circle.svg"
-import { ReactComponent as CheckCircleIcon } from "src/icons/check-circle.svg"
-import { ReactComponent as XCircleIcon } from "src/icons/x-circle.svg"
-import Spinner from "src/ui/spinner"
-import { apiFetch } from "src/api"
-import { useState } from "react"
-=======
 import LegacyClientView from "src/components/views/legacy-client-view"
 import LoginClientView from "src/components/views/login-client-view"
 import ReadonlyClientView from "src/components/views/readonly-client-view"
 import useAuth from "src/hooks/auth"
-import useNodeData from "src/hooks/node-data"
+import useNodeData, { ClientVersion, UpdateProgress } from "src/hooks/node-data"
 import ManagementClientView from "./views/management-client-view"
->>>>>>> 47019ce1
-
-export default function App() {
-  const { data, refreshData, updateNode } = useNodeData()
-<<<<<<< HEAD
-
-  const initialUpdateState =
-    (data?.ClientVersion.RunningLatest) ? UpdateState.UpToDate : UpdateState.Available
-
-  const [updating, setUpdating] = useState<UpdateState>(initialUpdateState)
-
-  const [updateLog, setUpdateLog] = useState<string>('')
-
-  const appendUpdateLog = (msg: string) => {
-    console.log(msg)
-    setUpdateLog(updateLog + msg + '\n')
-  }
-
-  if (!data) {
-    // TODO(sonia): add a loading view
-    return <div className="text-center py-14">Loading...</div>
-  }
-
-  const needsLogin = data?.Status === "NeedsLogin" || data?.Status === "NoState"
-
-  const installUpdate = () => {
-    const currentVersion = data.IPNVersion
-
-    apiFetch('/update', 'POST')
-      .catch(err => {
-        console.log(err)
-        setUpdating(UpdateState.Failed)
-      })
-
-    setUpdating(UpdateState.InProgress)
-
-    let tsAwayForPolls = 0
-    function poll() {
-      apiFetch('/update/progress', 'GET')
-      .then(res => res.json())
-      .then((res: UpdateProgress[]) => {
-        for (const up of res) {
-          console.log(up)
-          if (up.status === 'UpdateFailed') {
-            setUpdating(UpdateState.Failed)
-            if (up.message) appendUpdateLog('ERROR: ' + up.message)
-            return
-          }
-
-          if (up.status === 'UpdateFinished') {
-            // if update finished and tailscaled did not go away (ie. did not restart),
-            // then the version being the same might not be an error, it might just require
-            // the user to restart Tailscale manually (this is required in some cases in the
-            // clientupdate package).
-            if (up.version === currentVersion && tsAwayForPolls > 0) {
-              setUpdating(UpdateState.Failed)
-              appendUpdateLog('ERROR: Update failed, still running Tailscale ' + up.version)
-              if (up.message) appendUpdateLog('ERROR: ' + up.message)
-            }
-            else {
-              setUpdating(UpdateState.Complete)
-              if (up.message) appendUpdateLog('INFO: ' + up.message)
-            }
-            return
-          }
-
-          setUpdating(UpdateState.InProgress)
-          if (up.message) appendUpdateLog('INFO: ' + up.message)
-        }
-
-        setTimeout(poll, 1000)
-      })
-      .catch(err => {
-        ++tsAwayForPolls
-        if (tsAwayForPolls >= 5 * 60) {
-          setUpdating(UpdateState.Failed)
-          appendUpdateLog('ERROR: tailscaled went away but did not come back!')
-          appendUpdateLog('ERROR: last error received:')
-          appendUpdateLog(err.toString())
-        }
-        else {
-          setTimeout(poll, 1000)
-        }
-      })
-    }
-
-    poll()
-  }
-
-  return !needsLogin &&
-    (data.DebugMode === "login" || data.DebugMode === "full") ? (
-    <WebClient {...data} updating={updating} installUpdate={installUpdate} updateLog={updateLog} />
-  ) : (
-    // Legacy client UI
-    <div className="py-14">
-      <main className="container max-w-lg mx-auto mb-8 py-6 px-8 bg-white rounded-md shadow-2xl">
-        <Header data={data} refreshData={refreshData} updateNode={updateNode} />
-        <IP data={data} />
-        <State data={data} updateNode={updateNode} />
-      </main>
-      <Footer licensesURL={data.LicensesURL} />
-    </div>
-  )
-}
-
-// TODO(naman): clean this interface up?
-function WebClient(props: NodeData & {
-  updating: UpdateState,
-  installUpdate: () => void,
-  updateLog: string,
-}) {
-=======
->>>>>>> 47019ce1
-  const { data: auth, loading: loadingAuth, waitOnAuth } = useAuth()
-  const { updating, installUpdate, updateLog } = props
-
-<<<<<<< HEAD
-  if (loadingAuth) {
-    return <div className="text-center py-14">Loading...</div>
-  }
-
-  const updatingViewStates = [
-    UpdateState.InProgress, UpdateState.Complete, UpdateState.Failed
-  ]
-
-  return (
-    <div className="flex flex-col items-center min-w-sm max-w-lg mx-auto py-10 align-middle h-screen">
-      {(updatingViewStates.includes(updating)) ? (
-        <UpdatingView updating={updating} cv={props.ClientVersion} updateLog={updateLog} />
-      ) : (props.DebugMode === "full" && auth?.ok) ? (
-        <ManagementView {...props} />
-      ) : (
-        <ReadonlyView data={props} auth={auth} waitOnAuth={waitOnAuth} updating={updating} installUpdate={installUpdate} />
-=======
-  return (
-    <div className="flex flex-col items-center min-w-sm max-w-lg mx-auto py-14">
-      {!data || loadingAuth ? (
-        <div className="text-center py-14">Loading...</div> // TODO(sonia): add a loading view
-      ) : data?.Status === "NeedsLogin" || data?.Status === "NoState" ? (
-        // Client not on a tailnet, render login.
-        <LoginClientView
-          data={data}
-          onLoginClick={() => updateNode({ Reauthenticate: true })}
-        />
-      ) : data.DebugMode === "full" && auth?.ok ? (
-        // Render new client interface in management mode.
-        <ManagementClientView {...data} />
-      ) : data.DebugMode === "login" || data.DebugMode === "full" ? (
-        // Render new client interface in readonly mode.
-        <ReadonlyClientView data={data} auth={auth} waitOnAuth={waitOnAuth} />
-      ) : (
-        // Render legacy client interface.
-        <LegacyClientView
-          data={data}
-          refreshData={refreshData}
-          updateNode={updateNode}
-        />
->>>>>>> 47019ce1
-      )}
-      {data && !loadingAuth && <Footer licensesURL={data.LicensesURL} />}
-    </div>
-  )
-}
-
-<<<<<<< HEAD
+import { ReactComponent as UpdateAvailableIcon } from "src/icons/arrow-up-circle.svg"
+import { ReactComponent as CheckCircleIcon } from "src/icons/check-circle.svg"
+import { ReactComponent as XCircleIcon } from "src/icons/x-circle.svg"
+import { ReactComponent as TailscaleLogo } from "src/icons/tailscale-logo.svg"
+import Spinner from "src/ui/spinner"
+import { apiFetch } from "src/api"
+import { useState } from "react"
+
+
+
 function UpdatingView(props: {
   updating: UpdateState,
   cv: ClientVersion,
@@ -245,129 +76,6 @@
   )
 }
 
-function ReadonlyView({
-  data,
-  auth,
-  waitOnAuth,
-  updating,
-  installUpdate
-}: {
-  data: NodeData
-  auth?: AuthResponse
-  waitOnAuth: () => Promise<void>
-  updating: UpdateState
-  installUpdate: () => void
-}) {
-  return (
-    <>
-      <div className="pb-52 mx-auto">
-        <TailscaleLogo />
-      </div>
-      <div className="w-full p-4 bg-stone-50 rounded-3xl border border-gray-200 flex flex-col gap-4">
-        <div className="flex gap-2.5">
-          <ProfilePic url={data.Profile.ProfilePicURL} />
-          <div className="font-medium">
-            <div className="text-neutral-500 text-xs uppercase tracking-wide">
-              Owned by
-            </div>
-            <div className="text-neutral-800 text-sm leading-tight">
-              {/* TODO(sonia): support tagged node profile view more eloquently */}
-              {data.Profile.LoginName}
-            </div>
-          </div>
-        </div>
-        <div className="px-5 py-4 bg-white rounded-lg border border-gray-200">
-          <div className="justify-between items-center flex">
-            <div className="flex gap-3">
-              <ConnectedDeviceIcon />
-              <div className="text-neutral-800">
-                <div className="text-lg font-medium leading-[25.20px]">
-                  {data.DeviceName}
-                </div>
-                <div className="text-sm leading-tight">{data.IP}</div>
-              </div>
-            </div>
-            {data.DebugMode === "full" && (
-              <button
-                className="button button-blue ml-6"
-                onClick={() => {
-                  window.open(auth?.authUrl, "_blank")
-                  waitOnAuth()
-                }}
-              >
-                Access
-              </button>
-            )}
-          </div>
-          <UpdateAvailableNotification details={data.ClientVersion} updating={updating} installUpdate={installUpdate} />
-        </div>
-      </div>
-    </>
-  )
-}
-
-function ManagementView(props: NodeData) {
-  return (
-    <div className="px-5">
-      <div className="flex justify-between mb-12">
-        <TailscaleIcon />
-        <div className="flex">
-          <p className="mr-2">{props.Profile.LoginName}</p>
-          {/* TODO(sonia): support tagged node profile view more eloquently */}
-          <ProfilePic url={props.Profile.ProfilePicURL} />
-        </div>
-      </div>
-      <p className="tracking-wide uppercase text-gray-600 pb-3">This device</p>
-      <div className="-mx-5 border rounded-md px-5 py-4 bg-white">
-        <div className="flex justify-between items-center text-lg">
-          <div className="flex items-center">
-            <ConnectedDeviceIcon />
-            <p className="font-medium ml-3">{props.DeviceName}</p>
-          </div>
-          <p className="tracking-widest">{props.IP}</p>
-        </div>
-      </div>
-      <p className="text-gray-500 pt-2">
-        Tailscale is up and running. You can connect to this device from devices
-        in your tailnet by using its name or IP address.
-      </p>
-      <button className="button button-blue mt-6">Advertise exit node</button>
-    </div>
-  )
-}
-
-function ProfilePic({ url }: { url: string }) {
-  return (
-    <div className="relative flex-shrink-0 w-8 h-8 rounded-full overflow-hidden">
-      {url ? (
-        <div
-          className="w-8 h-8 flex pointer-events-none rounded-full bg-gray-200"
-          style={{
-            backgroundImage: `url(${url})`,
-            backgroundSize: "cover",
-          }}
-        />
-      ) : (
-        <div className="w-8 h-8 flex pointer-events-none rounded-full border border-gray-400 border-dashed" />
-      )}
-    </div>
-=======
-export function Footer(props: { licensesURL: string; className?: string }) {
-  return (
-    <footer
-      className={cx("container max-w-lg mx-auto text-center", props.className)}
-    >
-      <a
-        className="text-xs text-gray-500 hover:text-gray-600"
-        href={props.licensesURL}
-      >
-        Open Source Licenses
-      </a>
-    </footer>
->>>>>>> 47019ce1
-  )
-}
-
 enum UpdateState {
   UpToDate,
   Available,
@@ -441,4 +149,133 @@
     )
   }
   return null
+}
+
+export default function App() {
+  const { data, refreshData, updateNode } = useNodeData()
+  const { data: auth, loading: loadingAuth, waitOnAuth } = useAuth()
+  const initialUpdateState =
+    (data?.ClientVersion.RunningLatest) ? UpdateState.UpToDate : UpdateState.Available
+
+  const [updating, setUpdating] = useState<UpdateState>(initialUpdateState)
+
+  const [updateLog, setUpdateLog] = useState<string>('')
+
+  const appendUpdateLog = (msg: string) => {
+    console.log(msg)
+    setUpdateLog(updateLog + msg + '\n')
+  }
+
+  const installUpdate = () => {
+    if (!data) return
+
+    const currentVersion = data.IPNVersion
+
+    apiFetch('/update', 'POST')
+      .catch(err => {
+        console.log(err)
+        setUpdating(UpdateState.Failed)
+      })
+
+    setUpdating(UpdateState.InProgress)
+
+    let tsAwayForPolls = 0
+    function poll() {
+      apiFetch('/update/progress', 'GET')
+      .then(res => res.json())
+      .then((res: UpdateProgress[]) => {
+        for (const up of res) {
+          console.log(up)
+          if (up.status === 'UpdateFailed') {
+            setUpdating(UpdateState.Failed)
+            if (up.message) appendUpdateLog('ERROR: ' + up.message)
+            return
+          }
+
+          if (up.status === 'UpdateFinished') {
+            // if update finished and tailscaled did not go away (ie. did not restart),
+            // then the version being the same might not be an error, it might just require
+            // the user to restart Tailscale manually (this is required in some cases in the
+            // clientupdate package).
+            if (up.version === currentVersion && tsAwayForPolls > 0) {
+              setUpdating(UpdateState.Failed)
+              appendUpdateLog('ERROR: Update failed, still running Tailscale ' + up.version)
+              if (up.message) appendUpdateLog('ERROR: ' + up.message)
+            }
+            else {
+              setUpdating(UpdateState.Complete)
+              if (up.message) appendUpdateLog('INFO: ' + up.message)
+            }
+            return
+          }
+
+          setUpdating(UpdateState.InProgress)
+          if (up.message) appendUpdateLog('INFO: ' + up.message)
+        }
+
+        setTimeout(poll, 1000)
+      })
+      .catch(err => {
+        ++tsAwayForPolls
+        if (tsAwayForPolls >= 5 * 60) {
+          setUpdating(UpdateState.Failed)
+          appendUpdateLog('ERROR: tailscaled went away but did not come back!')
+          appendUpdateLog('ERROR: last error received:')
+          appendUpdateLog(err.toString())
+        }
+        else {
+          setTimeout(poll, 1000)
+        }
+      })
+    }
+
+    poll()
+  }
+
+  const updatingViewStates = [
+    UpdateState.InProgress, UpdateState.Complete, UpdateState.Failed
+  ]
+
+  return (
+    <div className="flex flex-col items-center min-w-sm max-w-lg mx-auto py-14">
+      {!data || loadingAuth ? (
+        <div className="text-center py-14">Loading...</div> // TODO(sonia): add a loading view
+      ) : data?.Status === "NeedsLogin" || data?.Status === "NoState" ? (
+        // Client not on a tailnet, render login.
+        <LoginClientView
+          data={data}
+          onLoginClick={() => updateNode({ Reauthenticate: true })}
+        />
+      ) : data.DebugMode === "full" && auth?.ok ? (
+        // Render new client interface in management mode.
+        <ManagementClientView {...data} />
+      ) : data.DebugMode === "login" || data.DebugMode === "full" ? (
+        // Render new client interface in readonly mode.
+        <ReadonlyClientView data={data} auth={auth} waitOnAuth={waitOnAuth} />
+      ) : (
+        // Render legacy client interface.
+        <LegacyClientView
+          data={data}
+          refreshData={refreshData}
+          updateNode={updateNode}
+        />
+      )}
+      {data && !loadingAuth && <Footer licensesURL={data.LicensesURL} />}
+    </div>
+  )
+}
+
+export function Footer(props: { licensesURL: string; className?: string }) {
+  return (
+    <footer
+      className={cx("container max-w-lg mx-auto text-center", props.className)}
+    >
+      <a
+        className="text-xs text-gray-500 hover:text-gray-600"
+        href={props.licensesURL}
+      >
+        Open Source Licenses
+      </a>
+    </footer>
+  )
 }