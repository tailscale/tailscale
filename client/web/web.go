// Copyright (c) Tailscale Inc & AUTHORS
// SPDX-License-Identifier: BSD-3-Clause

// Package web provides the Tailscale client for web.
package web

import (
	"context"
	"crypto/rand"
	"encoding/json"
	"errors"
	"fmt"
	"io"
	"log"
	"net/http"
	"net/netip"
	"os"
	"path/filepath"
	"slices"
	"strings"
	"sync"
	"time"

	"github.com/gorilla/csrf"
	"tailscale.com/client/tailscale"
	"tailscale.com/client/tailscale/apitype"
	"tailscale.com/envknob"
	"tailscale.com/ipn"
	"tailscale.com/ipn/ipnstate"
	"tailscale.com/licenses"
	"tailscale.com/net/netutil"
	"tailscale.com/net/tsaddr"
	"tailscale.com/tailcfg"
	"tailscale.com/types/logger"
	"tailscale.com/util/httpm"
	"tailscale.com/version/distro"
)

// ListenPort is the static port used for the web client when run inside tailscaled.
// (5252 are the numbers above the letters "TSTS" on a qwerty keyboard.)
const ListenPort = 5252

// Server is the backend server for a Tailscale web client.
type Server struct {
	mode ServerMode

	logf    logger.Logf
	lc      *tailscale.LocalClient
	timeNow func() time.Time

	// devMode indicates that the server run with frontend assets
	// served by a Vite dev server, allowing for local development
	// on the web client frontend.
	devMode    bool
	cgiMode    bool
	pathPrefix string

	apiHandler    http.Handler // serves api endpoints; csrf-protected
	assetsHandler http.Handler // serves frontend assets
	assetsCleanup func()       // called from Server.Shutdown

	// browserSessions is an in-memory cache of browser sessions for the
	// full management web client, which is only accessible over Tailscale.
	//
	// Users obtain a valid browser session by connecting to the web client
	// over Tailscale and verifying their identity by authenticating on the
	// control server.
	//
	// browserSessions get reset on every Server restart.
	//
	// The map provides a lookup of the session by cookie value
	// (browserSession.ID => browserSession).
	browserSessions sync.Map
}

// ServerMode specifies the mode of a running web.Server.
type ServerMode string

const (
	// LoginServerMode serves a readonly login client for logging a
	// node into a tailnet, and viewing a readonly interface of the
	// node's current Tailscale settings.
	//
	// In this mode, API calls are authenticated via platform auth.
	LoginServerMode ServerMode = "login"

	// ManageServerMode serves a management client for editing tailscale
	// settings of a node.
	//
	// This mode restricts the app to only being assessible over Tailscale,
	// and API calls are authenticated via browser sessions associated with
	// the source's Tailscale identity. If the source browser does not have
	// a valid session, a readonly version of the app is displayed.
	ManageServerMode ServerMode = "manage"

	// LegacyServerMode serves the legacy web client, visible to users
	// prior to release of tailscale/corp#14335.
	LegacyServerMode ServerMode = "legacy"
)

var (
	exitNodeRouteV4 = netip.MustParsePrefix("0.0.0.0/0")
	exitNodeRouteV6 = netip.MustParsePrefix("::/0")
)

// ServerOpts contains options for constructing a new Server.
type ServerOpts struct {
	// Mode specifies the mode of web client being constructed.
	Mode ServerMode

	// CGIMode indicates if the server is running as a CGI script.
	CGIMode bool

	// PathPrefix is the URL prefix added to requests by CGI or reverse proxy.
	PathPrefix string

	// LocalClient is the tailscale.LocalClient to use for this web server.
	// If nil, a new one will be created.
	LocalClient *tailscale.LocalClient

	// TimeNow optionally provides a time function.
	// time.Now is used as default.
	TimeNow func() time.Time

	// Logf optionally provides a logger function.
	// log.Printf is used as default.
	Logf logger.Logf
}

// NewServer constructs a new Tailscale web client server.
// If err is empty, s is always non-nil.
// ctx is only required to live the duration of the NewServer call,
// and not the lifespan of the web server.
func NewServer(opts ServerOpts) (s *Server, err error) {
	switch opts.Mode {
	case LoginServerMode, ManageServerMode, LegacyServerMode:
		// valid types
	case "":
		return nil, fmt.Errorf("must specify a Mode")
	default:
		return nil, fmt.Errorf("invalid Mode provided")
	}
	if opts.LocalClient == nil {
		opts.LocalClient = &tailscale.LocalClient{}
	}
	s = &Server{
		mode:       opts.Mode,
		logf:       opts.Logf,
		devMode:    envknob.Bool("TS_DEBUG_WEB_CLIENT_DEV"),
		lc:         opts.LocalClient,
		cgiMode:    opts.CGIMode,
		pathPrefix: opts.PathPrefix,
		timeNow:    opts.TimeNow,
	}
	if s.timeNow == nil {
		s.timeNow = time.Now
	}
	if s.logf == nil {
		s.logf = log.Printf
	}
	s.assetsHandler, s.assetsCleanup = assetsHandler(s.devMode)

	var metric string // clientmetric to report on startup

	// Create handler for "/api" requests with CSRF protection.
	// We don't require secure cookies, since the web client is regularly used
	// on network appliances that are served on local non-https URLs.
	// The client is secured by limiting the interface it listens on,
	// or by authenticating requests before they reach the web client.
	csrfProtect := csrf.Protect(s.csrfKey(), csrf.Secure(false))
	if s.mode == LoginServerMode {
		s.apiHandler = csrfProtect(http.HandlerFunc(s.serveLoginAPI))
		metric = "web_login_client_initialization"
	} else {
		s.apiHandler = csrfProtect(http.HandlerFunc(s.serveAPI))
		metric = "web_client_initialization"
	}

	// Don't block startup on reporting metric.
	// Report in separate go routine with 5 second timeout.
	go func() {
		ctx, cancel := context.WithTimeout(context.Background(), 5*time.Second)
		defer cancel()
		s.lc.IncrementCounter(ctx, metric, 1)
	}()

	return s, nil
}

func (s *Server) Shutdown() {
	s.logf("web.Server: shutting down")
	if s.assetsCleanup != nil {
		s.assetsCleanup()
	}
}

// ServeHTTP processes all requests for the Tailscale web client.
func (s *Server) ServeHTTP(w http.ResponseWriter, r *http.Request) {
	handler := s.serve

	// if path prefix is defined, strip it from requests.
	if s.pathPrefix != "" {
		handler = enforcePrefix(s.pathPrefix, handler)
	}

	handler(w, r)
}

func (s *Server) serve(w http.ResponseWriter, r *http.Request) {
	if s.mode == ManageServerMode {
		// In manage mode, requests must be sent directly to the bare Tailscale IP address.
		// If a request comes in on any other hostname, redirect.
		if s.requireTailscaleIP(w, r) {
			return // user was redirected
		}

		// serve HTTP 204 on /ok requests as connectivity check
		if r.Method == httpm.GET && r.URL.Path == "/ok" {
			w.WriteHeader(http.StatusNoContent)
			return
		}

		if !s.devMode {
			w.Header().Set("X-Frame-Options", "DENY")
			// TODO: use CSP nonce or hash to eliminate need for unsafe-inline
			w.Header().Set("Content-Security-Policy", "default-src 'self' 'unsafe-inline'; img-src * data:")
			w.Header().Set("Cross-Origin-Resource-Policy", "same-origin")
		}
	}

	if strings.HasPrefix(r.URL.Path, "/api/") {
		switch {
		case r.URL.Path == "/api/auth" && r.Method == httpm.GET:
			s.serveAPIAuth(w, r) // serve auth status
			return
		case r.URL.Path == "/api/auth/session/new" && r.Method == httpm.GET:
			s.serveAPIAuthSessionNew(w, r) // create new session
			return
		case r.URL.Path == "/api/auth/session/wait" && r.Method == httpm.GET:
			s.serveAPIAuthSessionWait(w, r) // wait for session to be authorized
			return
		}
		if ok := s.authorizeRequest(w, r); !ok {
			http.Error(w, "not authorized", http.StatusUnauthorized)
			return
		}
		// Pass API requests through to the API handler.
		s.apiHandler.ServeHTTP(w, r)
		return
	}
	if !s.devMode {
		s.lc.IncrementCounter(r.Context(), "web_client_page_load", 1)
	}
	s.assetsHandler.ServeHTTP(w, r)
}

// requireTailscaleIP redirects an incoming request if the HTTP request was not made to a bare Tailscale IP address.
// The request will be redirected to the Tailscale IP, port 5252, with the original request path.
// This allows any custom hostname to be used to access the device, but protects against DNS rebinding attacks.
// Returns true if the request has been fully handled, either be returning a redirect or an HTTP error.
func (s *Server) requireTailscaleIP(w http.ResponseWriter, r *http.Request) (handled bool) {
	const (
		ipv4ServiceHost = tsaddr.TailscaleServiceIPString
		ipv6ServiceHost = "[" + tsaddr.TailscaleServiceIPv6String + "]"
	)
	// allow requests on quad-100 (or ipv6 equivalent)
	if r.Host == ipv4ServiceHost || r.Host == ipv6ServiceHost {
		return false
	}

	st, err := s.lc.StatusWithoutPeers(r.Context())
	if err != nil {
		s.logf("error getting status: %v", err)
		http.Error(w, "internal error", http.StatusInternalServerError)
		return true
	}

	var ipv4 string // store the first IPv4 address we see for redirect later
	for _, ip := range st.Self.TailscaleIPs {
		if ip.Is4() {
			if r.Host == fmt.Sprintf("%s:%d", ip, ListenPort) {
				return false
			}
			ipv4 = ip.String()
		}
		if ip.Is6() && r.Host == fmt.Sprintf("[%s]:%d", ip, ListenPort) {
			return false
		}
	}
	newURL := *r.URL
	newURL.Host = fmt.Sprintf("%s:%d", ipv4, ListenPort)
	http.Redirect(w, r, newURL.String(), http.StatusMovedPermanently)
	return true
}

// authorizeRequest reports whether the request from the web client
// is authorized to be completed.
// It reports true if the request is authorized, and false otherwise.
// authorizeRequest manages writing out any relevant authorization
// errors to the ResponseWriter itself.
func (s *Server) authorizeRequest(w http.ResponseWriter, r *http.Request) (ok bool) {
	if s.mode == ManageServerMode { // client using tailscale auth
		_, err := s.lc.WhoIs(r.Context(), r.RemoteAddr)
		switch {
		case err != nil:
			// All requests must be made over tailscale.
			http.Error(w, "must access over tailscale", http.StatusUnauthorized)
			return false
		case r.URL.Path == "/api/data" && r.Method == httpm.GET:
			// Readonly endpoint allowed without browser session.
			return true
		case strings.HasPrefix(r.URL.Path, "/api/"):
			// All other /api/ endpoints require a valid browser session.
			//
			// TODO(sonia): s.getSession calls whois again,
			// should try and use the above call instead of running another
			// localapi request.
			session, _, err := s.getSession(r)
			if err != nil || !session.isAuthorized(s.timeNow()) {
				http.Error(w, "no valid session", http.StatusUnauthorized)
				return false
			}
			return true
		default:
			// No additional auth on non-api (assets, index.html, etc).
			return true
		}
	}
	// Client using system-specific auth.
	switch distro.Get() {
	case distro.Synology:
		authorized, _ := authorizeSynology(r)
		return authorized
	case distro.QNAP:
		authorized, _ := authorizeQNAP(r)
		return authorized
	default:
		return true // no additional auth for this distro
	}
}

// serveLoginAPI serves requests for the web login client.
// It should only be called by Server.ServeHTTP, via Server.apiHandler,
// which protects the handler using gorilla csrf.
func (s *Server) serveLoginAPI(w http.ResponseWriter, r *http.Request) {
	w.Header().Set("X-CSRF-Token", csrf.Token(r))
	if r.URL.Path != "/api/data" { // only endpoint allowed for login client
		http.Error(w, "invalid endpoint", http.StatusNotFound)
		return
	}
	switch r.Method {
	case httpm.GET:
		// TODO(soniaappasamy): we may want a minimal node data response here
		s.serveGetNodeData(w, r)
		return
	}
	http.Error(w, "invalid endpoint", http.StatusNotFound)
	return
}

type authType string

var (
	synoAuth      authType = "synology"  // user needs a SynoToken for subsequent API calls
	tailscaleAuth authType = "tailscale" // user needs to complete Tailscale check mode
)

type authResponse struct {
	AuthNeeded     authType        `json:"authNeeded,omitempty"` // filled when user needs to complete a specific type of auth
	CanManageNode  bool            `json:"canManageNode"`
	ViewerIdentity *viewerIdentity `json:"viewerIdentity,omitempty"`
}

// viewerIdentity is the Tailscale identity of the source node
// connected to this web client.
type viewerIdentity struct {
	LoginName     string `json:"loginName"`
	NodeName      string `json:"nodeName"`
	NodeIP        string `json:"nodeIP"`
	ProfilePicURL string `json:"profilePicUrl,omitempty"`
}

// serverAPIAuth handles requests to the /api/auth endpoint
// and returns an authResponse indicating the current auth state and any steps the user needs to take.
func (s *Server) serveAPIAuth(w http.ResponseWriter, r *http.Request) {
	var resp authResponse

	session, whois, err := s.getSession(r)
	switch {
	case err != nil && errors.Is(err, errNotUsingTailscale):
		// not using tailscale, so perform platform auth
		switch distro.Get() {
		case distro.Synology:
			authorized, err := authorizeSynology(r)
			if err != nil {
				http.Error(w, err.Error(), http.StatusUnauthorized)
				return
			}
			if !authorized {
				resp.AuthNeeded = synoAuth
			}
		case distro.QNAP:
			if _, err := authorizeQNAP(r); err != nil {
				http.Error(w, err.Error(), http.StatusUnauthorized)
				return
			}
		default:
			// no additional auth for this distro
		}
	case err != nil && (errors.Is(err, errNotOwner) ||
		errors.Is(err, errNotUsingTailscale) ||
		errors.Is(err, errTaggedLocalSource) ||
		errors.Is(err, errTaggedRemoteSource)):
		// These cases are all restricted to the readonly view.
		// No auth action to take.
		resp.AuthNeeded = ""
	case err != nil && !errors.Is(err, errNoSession):
		// Any other error.
		http.Error(w, err.Error(), http.StatusInternalServerError)
		return
	case session.isAuthorized(s.timeNow()):
		resp.CanManageNode = true
		resp.AuthNeeded = ""
	default:
		resp.AuthNeeded = tailscaleAuth
	}

	if whois != nil {
		resp.ViewerIdentity = &viewerIdentity{
			LoginName:     whois.UserProfile.LoginName,
			NodeName:      whois.Node.Name,
			ProfilePicURL: whois.UserProfile.ProfilePicURL,
		}
		if addrs := whois.Node.Addresses; len(addrs) > 0 {
			resp.ViewerIdentity.NodeIP = addrs[0].Addr().String()
		}
	}
	writeJSON(w, resp)
}

type newSessionAuthResponse struct {
	AuthURL string `json:"authUrl,omitempty"`
}

// serveAPIAuthSessionNew handles requests to the /api/auth/session/new endpoint.
func (s *Server) serveAPIAuthSessionNew(w http.ResponseWriter, r *http.Request) {
	session, whois, err := s.getSession(r)
	if err != nil && !errors.Is(err, errNoSession) {
		// Source associated with request not allowed to create
		// a session for this web client.
		http.Error(w, err.Error(), http.StatusUnauthorized)
		return
	}
	if session == nil {
		// Create a new session.
		// If one already existed, we return that authURL rather than creating a new one.
		session, err = s.newSession(r.Context(), whois)
		if err != nil {
			http.Error(w, err.Error(), http.StatusInternalServerError)
			return
		}
		// Set the cookie on browser.
		http.SetCookie(w, &http.Cookie{
			Name:    sessionCookieName,
			Value:   session.ID,
			Raw:     session.ID,
			Path:    "/",
			Expires: session.expires(),
		})
	}

	writeJSON(w, newSessionAuthResponse{AuthURL: session.AuthURL})
}

// serveAPIAuthSessionWait handles requests to the /api/auth/session/wait endpoint.
func (s *Server) serveAPIAuthSessionWait(w http.ResponseWriter, r *http.Request) {
	session, _, err := s.getSession(r)
	if err != nil {
		http.Error(w, err.Error(), http.StatusUnauthorized)
		return
	}
	if session.isAuthorized(s.timeNow()) {
		return // already authorized
	}
	if err := s.awaitUserAuth(r.Context(), session); err != nil {
		http.Error(w, err.Error(), http.StatusUnauthorized)
		return
	}
}

// serveAPI serves requests for the web client api.
// It should only be called by Server.ServeHTTP, via Server.apiHandler,
// which protects the handler using gorilla csrf.
func (s *Server) serveAPI(w http.ResponseWriter, r *http.Request) {
	w.Header().Set("X-CSRF-Token", csrf.Token(r))
	path := strings.TrimPrefix(r.URL.Path, "/api")
	switch {
	case path == "/data":
		switch r.Method {
		case httpm.GET:
			s.serveGetNodeData(w, r)
		case httpm.POST:
			s.servePostNodeUpdate(w, r)
		default:
			http.Error(w, "method not allowed", http.StatusMethodNotAllowed)
		}
		return
	case path == "/update":
		switch r.Method {
		case httpm.POST:
			s.serveSelfUpdate(w, r)
		default:
			http.Error(w, "method not allowed", http.StatusMethodNotAllowed)
		}
		return
	case path == "/update/progress":
		switch r.Method {
		case httpm.GET:
			s.serveUpdateProgress(w, r)
		default:
			http.Error(w, "method not allowed", http.StatusMethodNotAllowed)
		}
		return
	case strings.HasPrefix(path, "/local/"):
		s.proxyRequestToLocalAPI(w, r)
		return
	}
	http.Error(w, "invalid endpoint", http.StatusNotFound)
}

type nodeData struct {
	ID          tailcfg.StableNodeID
	Status      string
	DeviceName  string
	TailnetName string // TLS cert name
	DomainName  string
	IP          string // IPv4
	IPv6        string
	OS          string
	IPNVersion  string

	Profile  tailcfg.UserProfile
	IsTagged bool
	Tags     []string

	KeyExpiry  string // time.RFC3339
	KeyExpired bool

	TUNMode     bool
	IsSynology  bool
	DSMVersion  int // 6 or 7, if IsSynology=true
	IsUnraid    bool
	UnraidToken string
	URLPrefix   string // if set, the URL prefix the client is served behind

	AdvertiseExitNode bool
	AdvertiseRoutes   string

	ClientVersion tailcfg.ClientVersion

	LicensesURL string

	DebugMode string // empty when not running in any debug mode
}

func (s *Server) serveGetNodeData(w http.ResponseWriter, r *http.Request) {
	st, err := s.lc.Status(r.Context())
	if err != nil {
		http.Error(w, err.Error(), http.StatusInternalServerError)
		return
	}
	prefs, err := s.lc.GetPrefs(r.Context())
	if err != nil {
		http.Error(w, err.Error(), http.StatusInternalServerError)
		return
	}
	cv, err := s.lc.CheckUpdate(r.Context())
	if err != nil {
		s.logf("could not check for updates: %v", err)
		// In case update check fails, just say we're up to date
		cv = &tailcfg.ClientVersion{RunningLatest: true}
	}
	var debugMode string
	if s.mode == ManageServerMode {
		debugMode = "full"
	} else if s.mode == LoginServerMode {
		debugMode = "login"
	}
	data := &nodeData{
<<<<<<< HEAD
		ID:            st.Self.ID,
		Status:        st.BackendState,
		DeviceName:    strings.Split(st.Self.DNSName, ".")[0],
		TailnetName:   st.CurrentTailnet.MagicDNSSuffix,
		OS:            st.Self.OS,
		IPNVersion:    strings.Split(st.Version, "-")[0],
		Profile:       st.User[st.Self.UserID],
		IsTagged:      st.Self.IsTagged(),
		KeyExpired:    st.Self.Expired,
		TUNMode:       st.TUN,
		IsSynology:    distro.Get() == distro.Synology || envknob.Bool("TS_FAKE_SYNOLOGY"),
		DSMVersion:    distro.DSMVersion(),
		IsUnraid:      distro.Get() == distro.Unraid,
		UnraidToken:   os.Getenv("UNRAID_CSRF_TOKEN"),
		URLPrefix:     strings.TrimSuffix(s.pathPrefix, "/"),
		LicensesURL:   licenses.LicensesURL(),
		DebugMode:     debugMode, // TODO(sonia,will): just pass back s.mode directly?
		ClientVersion: *cv,
=======
		ID:          st.Self.ID,
		Status:      st.BackendState,
		DeviceName:  strings.Split(st.Self.DNSName, ".")[0],
		TailnetName: st.CurrentTailnet.MagicDNSSuffix,
		DomainName:  st.CurrentTailnet.Name,
		OS:          st.Self.OS,
		IPNVersion:  strings.Split(st.Version, "-")[0],
		Profile:     st.User[st.Self.UserID],
		IsTagged:    st.Self.IsTagged(),
		KeyExpired:  st.Self.Expired,
		TUNMode:     st.TUN,
		IsSynology:  distro.Get() == distro.Synology || envknob.Bool("TS_FAKE_SYNOLOGY"),
		DSMVersion:  distro.DSMVersion(),
		IsUnraid:    distro.Get() == distro.Unraid,
		UnraidToken: os.Getenv("UNRAID_CSRF_TOKEN"),
		URLPrefix:   strings.TrimSuffix(s.pathPrefix, "/"),
		LicensesURL: licenses.LicensesURL(),
		DebugMode:   debugMode, // TODO(sonia,will): just pass back s.mode directly?
>>>>>>> 103c00a1
	}
	for _, ip := range st.TailscaleIPs {
		if ip.Is4() {
			data.IP = ip.String()
		} else if ip.Is6() {
			data.IPv6 = ip.String()
		}
		if data.IP != "" && data.IPv6 != "" {
			break
		}
	}
	if st.Self.Tags != nil {
		data.Tags = st.Self.Tags.AsSlice()
	}
	if st.Self.KeyExpiry != nil {
		data.KeyExpiry = st.Self.KeyExpiry.Format(time.RFC3339)
	}
	for _, r := range prefs.AdvertiseRoutes {
		if r == exitNodeRouteV4 || r == exitNodeRouteV6 {
			data.AdvertiseExitNode = true
		} else {
			if data.AdvertiseRoutes != "" {
				data.AdvertiseRoutes += ","
			}
			data.AdvertiseRoutes += r.String()
		}
	}
	writeJSON(w, *data)
}

type nodeUpdate struct {
	AdvertiseRoutes   string
	AdvertiseExitNode bool
	Reauthenticate    bool
	ForceLogout       bool
}

func (s *Server) servePostNodeUpdate(w http.ResponseWriter, r *http.Request) {
	defer r.Body.Close()

	st, err := s.lc.Status(r.Context())
	if err != nil {
		http.Error(w, err.Error(), http.StatusInternalServerError)
		return
	}

	var postData nodeUpdate
	type mi map[string]any
	if err := json.NewDecoder(r.Body).Decode(&postData); err != nil {
		w.WriteHeader(400)
		json.NewEncoder(w).Encode(mi{"error": err.Error()})
		return
	}

	prefs, err := s.lc.GetPrefs(r.Context())
	if err != nil {
		http.Error(w, err.Error(), http.StatusInternalServerError)
		return
	}

	isCurrentlyExitNode := slices.Contains(prefs.AdvertiseRoutes, exitNodeRouteV4) || slices.Contains(prefs.AdvertiseRoutes, exitNodeRouteV6)

	if postData.AdvertiseExitNode != isCurrentlyExitNode {
		if postData.AdvertiseExitNode {
			s.lc.IncrementCounter(r.Context(), "web_client_advertise_exitnode_enable", 1)
		} else {
			s.lc.IncrementCounter(r.Context(), "web_client_advertise_exitnode_disable", 1)
		}
	}

	routes, err := netutil.CalcAdvertiseRoutes(postData.AdvertiseRoutes, postData.AdvertiseExitNode)
	if err != nil {
		w.WriteHeader(http.StatusInternalServerError)
		json.NewEncoder(w).Encode(mi{"error": err.Error()})
		return
	}
	mp := &ipn.MaskedPrefs{
		AdvertiseRoutesSet: true,
		WantRunningSet:     true,
	}
	mp.Prefs.WantRunning = true
	mp.Prefs.AdvertiseRoutes = routes
	s.logf("Doing edit: %v", mp.Pretty())

	if _, err := s.lc.EditPrefs(r.Context(), mp); err != nil {
		w.WriteHeader(http.StatusInternalServerError)
		json.NewEncoder(w).Encode(mi{"error": err.Error()})
		return
	}

	w.Header().Set("Content-Type", "application/json")
	var reauth, logout bool
	if postData.Reauthenticate {
		reauth = true
	}
	if postData.ForceLogout {
		logout = true
	}
	s.logf("tailscaleUp(reauth=%v, logout=%v) ...", reauth, logout)
	url, err := s.tailscaleUp(r.Context(), st, postData)
	s.logf("tailscaleUp = (URL %v, %v)", url != "", err)
	if err != nil {
		w.WriteHeader(http.StatusInternalServerError)
		json.NewEncoder(w).Encode(mi{"error": err.Error()})
		return
	}
	if url != "" {
		json.NewEncoder(w).Encode(mi{"url": url})
	} else {
		io.WriteString(w, "{}")
	}
}

func (s *Server) serveSelfUpdate(w http.ResponseWriter, r *http.Request) {
	if err := s.lc.InstallUpdate(r.Context()); err != nil {
		log.Printf("%v", err)
		http.Error(w, err.Error(), http.StatusInternalServerError)
		return
	}
	w.WriteHeader(http.StatusAccepted)
}

func (s *Server) serveUpdateProgress(w http.ResponseWriter, r *http.Request) {
	ups, err := s.lc.GetUpdateProgress(r.Context())
	if err != nil {
		http.Error(w, err.Error(), http.StatusInternalServerError)
		return
	}
	json.NewEncoder(w).Encode(ups)
}

func (s *Server) tailscaleUp(ctx context.Context, st *ipnstate.Status, postData nodeUpdate) (authURL string, retErr error) {
	if postData.ForceLogout {
		if err := s.lc.Logout(ctx); err != nil {
			return "", fmt.Errorf("Logout error: %w", err)
		}
		return "", nil
	}

	origAuthURL := st.AuthURL
	isRunning := st.BackendState == ipn.Running.String()

	forceReauth := postData.Reauthenticate
	if !forceReauth {
		if origAuthURL != "" {
			return origAuthURL, nil
		}
		if isRunning {
			return "", nil
		}
	}

	// printAuthURL reports whether we should print out the
	// provided auth URL from an IPN notify.
	printAuthURL := func(url string) bool {
		return url != origAuthURL
	}

	watchCtx, cancelWatch := context.WithCancel(ctx)
	defer cancelWatch()
	watcher, err := s.lc.WatchIPNBus(watchCtx, 0)
	if err != nil {
		return "", err
	}
	defer watcher.Close()

	go func() {
		if !isRunning {
			s.lc.Start(ctx, ipn.Options{})
		}
		if forceReauth {
			s.lc.StartLoginInteractive(ctx)
		}
	}()

	for {
		n, err := watcher.Next()
		if err != nil {
			return "", err
		}
		if n.ErrMessage != nil {
			msg := *n.ErrMessage
			return "", fmt.Errorf("backend error: %v", msg)
		}
		if url := n.BrowseToURL; url != nil && printAuthURL(*url) {
			return *url, nil
		}
	}
}

// proxyRequestToLocalAPI proxies the web API request to the localapi.
//
// The web API request path is expected to exactly match a localapi path,
// with prefix /api/local/ rather than /localapi/.
//
// If the localapi path is not included in localapiAllowlist,
// the request is rejected.
func (s *Server) proxyRequestToLocalAPI(w http.ResponseWriter, r *http.Request) {
	path := strings.TrimPrefix(r.URL.Path, "/api/local")
	if r.URL.Path == path { // missing prefix
		http.Error(w, "invalid request", http.StatusBadRequest)
		return
	}
	if !slices.Contains(localapiAllowlist, path) {
		http.Error(w, fmt.Sprintf("%s not allowed from localapi proxy", path), http.StatusForbidden)
		return
	}

	localAPIURL := "http://" + apitype.LocalAPIHost + "/localapi" + path
	req, err := http.NewRequestWithContext(r.Context(), r.Method, localAPIURL, r.Body)
	if err != nil {
		http.Error(w, "failed to construct request", http.StatusInternalServerError)
		return
	}

	// Make request to tailscaled localapi.
	resp, err := s.lc.DoLocalRequest(req)
	if err != nil {
		http.Error(w, err.Error(), resp.StatusCode)
		return
	}
	defer resp.Body.Close()

	// Send response back to web frontend.
	w.Header().Set("Content-Type", resp.Header.Get("Content-Type"))
	w.WriteHeader(resp.StatusCode)
	if _, err := io.Copy(w, resp.Body); err != nil {
		http.Error(w, err.Error(), http.StatusInternalServerError)
	}
}

// localapiAllowlist is an allowlist of localapi endpoints the
// web client is allowed to proxy to the client's localapi.
//
// Rather than exposing all localapi endpoints over the proxy,
// this limits to just the ones actually used from the web
// client frontend.
//
// TODO(sonia,will): Shouldn't expand this beyond the existing
// localapi endpoints until the larger web client auth story
// is worked out (tailscale/corp#14335).
var localapiAllowlist = []string{
	"/v0/logout",
}

// csrfKey returns a key that can be used for CSRF protection.
// If an error occurs during key creation, the error is logged and the active process terminated.
// If the server is running in CGI mode, the key is cached to disk and reused between requests.
// If an error occurs during key storage, the error is logged and the active process terminated.
func (s *Server) csrfKey() []byte {
	csrfFile := filepath.Join(os.TempDir(), "tailscale-web-csrf.key")

	// if running in CGI mode, try to read from disk, but ignore errors
	if s.cgiMode {
		key, _ := os.ReadFile(csrfFile)
		if len(key) == 32 {
			return key
		}
	}

	// create a new key
	key := make([]byte, 32)
	if _, err := rand.Read(key); err != nil {
		log.Fatalf("error generating CSRF key: %v", err)
	}

	// if running in CGI mode, try to write the newly created key to disk, and exit if it fails.
	if s.cgiMode {
		if err := os.WriteFile(csrfFile, key, 0600); err != nil {
			log.Fatalf("unable to store CSRF key: %v", err)
		}
	}

	return key
}

// enforcePrefix returns a HandlerFunc that enforces a given path prefix is used in requests,
// then strips it before invoking h.
// Unlike http.StripPrefix, it does not return a 404 if the prefix is not present.
// Instead, it returns a redirect to the prefix path.
func enforcePrefix(prefix string, h http.HandlerFunc) http.HandlerFunc {
	if prefix == "" {
		return h
	}

	// ensure that prefix always has both a leading and trailing slash so
	// that relative links for JS and CSS assets work correctly.
	if !strings.HasPrefix(prefix, "/") {
		prefix = "/" + prefix
	}
	if !strings.HasSuffix(prefix, "/") {
		prefix += "/"
	}

	return func(w http.ResponseWriter, r *http.Request) {
		if !strings.HasPrefix(r.URL.Path, prefix) {
			http.Redirect(w, r, prefix, http.StatusFound)
			return
		}
		prefix = strings.TrimSuffix(prefix, "/")
		http.StripPrefix(prefix, h).ServeHTTP(w, r)
	}
}

func writeJSON(w http.ResponseWriter, data any) {
	w.Header().Set("Content-Type", "application/json")
	if err := json.NewEncoder(w).Encode(data); err != nil {
		w.Header().Set("Content-Type", "text/plain")
		http.Error(w, err.Error(), http.StatusInternalServerError)
		return
	}
}<|MERGE_RESOLUTION|>--- conflicted
+++ resolved
@@ -587,11 +587,11 @@
 		debugMode = "login"
 	}
 	data := &nodeData{
-<<<<<<< HEAD
 		ID:            st.Self.ID,
 		Status:        st.BackendState,
 		DeviceName:    strings.Split(st.Self.DNSName, ".")[0],
 		TailnetName:   st.CurrentTailnet.MagicDNSSuffix,
+		DomainName:    st.CurrentTailnet.Name,
 		OS:            st.Self.OS,
 		IPNVersion:    strings.Split(st.Version, "-")[0],
 		Profile:       st.User[st.Self.UserID],
@@ -606,26 +606,6 @@
 		LicensesURL:   licenses.LicensesURL(),
 		DebugMode:     debugMode, // TODO(sonia,will): just pass back s.mode directly?
 		ClientVersion: *cv,
-=======
-		ID:          st.Self.ID,
-		Status:      st.BackendState,
-		DeviceName:  strings.Split(st.Self.DNSName, ".")[0],
-		TailnetName: st.CurrentTailnet.MagicDNSSuffix,
-		DomainName:  st.CurrentTailnet.Name,
-		OS:          st.Self.OS,
-		IPNVersion:  strings.Split(st.Version, "-")[0],
-		Profile:     st.User[st.Self.UserID],
-		IsTagged:    st.Self.IsTagged(),
-		KeyExpired:  st.Self.Expired,
-		TUNMode:     st.TUN,
-		IsSynology:  distro.Get() == distro.Synology || envknob.Bool("TS_FAKE_SYNOLOGY"),
-		DSMVersion:  distro.DSMVersion(),
-		IsUnraid:    distro.Get() == distro.Unraid,
-		UnraidToken: os.Getenv("UNRAID_CSRF_TOKEN"),
-		URLPrefix:   strings.TrimSuffix(s.pathPrefix, "/"),
-		LicensesURL: licenses.LicensesURL(),
-		DebugMode:   debugMode, // TODO(sonia,will): just pass back s.mode directly?
->>>>>>> 103c00a1
 	}
 	for _, ip := range st.TailscaleIPs {
 		if ip.Is4() {
