--- conflicted
+++ resolved
@@ -114,15 +114,11 @@
 		s.logf = log.Printf
 	}
 	s.tsDebugMode = s.debugMode()
-<<<<<<< HEAD
-	s.assetsHandler, cleanup = assetsHandler(opts.DevMode)
 	// TODO(naman): remove, this lets me use compiled assets without env flag
-	// s.assetsHandler, cleanup = assetsHandler(false)
-=======
+	// s.assetsHandler, s.assetsCleanup = assetsHandler(false)
 	s.assetsHandler, s.assetsCleanup = assetsHandler(opts.DevMode)
 
 	var metric string // clientmetric to report on startup
->>>>>>> 47019ce1
 
 	// Create handler for "/api" requests with CSRF protection.
 	// We don't require secure cookies, since the web client is regularly used
